--- conflicted
+++ resolved
@@ -33,10 +33,6 @@
 import com.oracle.truffle.espresso.impl.Klass;
 import com.oracle.truffle.espresso.impl.Method;
 import com.oracle.truffle.espresso.impl.ObjectKlass;
-<<<<<<< HEAD
-=======
-import com.oracle.truffle.espresso.meta.JavaKind;
->>>>>>> 3417b376
 import com.oracle.truffle.espresso.runtime.CallSiteObject;
 import com.oracle.truffle.espresso.runtime.StaticObject;
 import com.oracle.truffle.espresso.runtime.StaticObjectImpl;
@@ -99,26 +95,8 @@
         final StaticObject receiver = nullCheck(root.peekReceiver(frame, top, resolutionSeed));
         assert receiver != null;
         if (receiver.isCallSite()) {
-<<<<<<< HEAD
             CallSiteObject cso = (CallSiteObject) receiver;
             return cso.invoke(frame, top, root);
-=======
-            StaticObject newObj;
-            CallSiteObject cso = (CallSiteObject) receiver;
-            Method method = cso.getTarget();
-            if (cso.getKind() == MethodHandleConstant.RefKind.NEWINVOKESPECIAL) {
-                Klass klass = method.getDeclaringKlass();
-                klass.safeInitialize();
-                newObj = InterpreterToVM.newObject(klass);
-                root.putKind(frame, top - 1, newObj, JavaKind.Object);
-            }
-            Object[] targetArgs = root.peekArgumentsWithCSO(frame, top, cso.hasReceiver(), method.getParsedSignature(), cso);
-            Object result = cso.call(targetArgs);
-            int resultAt = top - Signatures.slotsForParameters(method.getParsedSignature()) + cso.getStackEffect(); // pop CSO
-            int ret = (resultAt - top) + root.putKind(frame, resultAt, result, Signatures.returnKind(method.getParsedSignature()));
-            //return (resultAt - top) + root.putKind(frame, resultAt, result, method.getReturnKind()); //
-            return ret + cso.getEndModif();
->>>>>>> 3417b376
         }
         final Object[] args = root.peekArguments(frame, top, true, resolutionSeed.getParsedSignature());
         assert receiver == args[0] : "receiver must be the first argument";
