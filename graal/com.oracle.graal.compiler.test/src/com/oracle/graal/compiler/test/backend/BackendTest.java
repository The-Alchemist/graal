--- conflicted
+++ resolved
@@ -50,11 +50,7 @@
             throw Debug.handle(e);
         }
 
-<<<<<<< HEAD
-        LIRGenerationResult lirGen = GraalCompiler.emitLIR(getBackend(), graph, null, null, createLIRSuites(graph.getOptions()), null);
-=======
-        LIRGenerationResult lirGen = GraalCompiler.emitLIR(getBackend(), graph, null, null, getLIRSuites());
->>>>>>> beb0da8e
+        LIRGenerationResult lirGen = GraalCompiler.emitLIR(getBackend(), graph, null, null, createLIRSuites(graph.getOptions()));
         return lirGen;
     }
 
