/*
 * Copyright (c) 2015, Oracle and/or its affiliates. All rights reserved.
 * DO NOT ALTER OR REMOVE COPYRIGHT NOTICES OR THIS FILE HEADER.
 *
 * This code is free software; you can redistribute it and/or modify it
 * under the terms of the GNU General Public License version 2 only, as
 * published by the Free Software Foundation.
 *
 * This code is distributed in the hope that it will be useful, but WITHOUT
 * ANY WARRANTY; without even the implied warranty of MERCHANTABILITY or
 * FITNESS FOR A PARTICULAR PURPOSE.  See the GNU General Public License
 * version 2 for more details (a copy is included in the LICENSE file that
 * accompanied this code).
 *
 * You should have received a copy of the GNU General Public License version
 * 2 along with this work; if not, write to the Free Software Foundation,
 * Inc., 51 Franklin St, Fifth Floor, Boston, MA 02110-1301 USA.
 *
 * Please contact Oracle, 500 Oracle Parkway, Redwood Shores, CA 94065 USA
 * or visit www.oracle.com if you need additional information or have any
 * questions.
 */
package org.graalvm.compiler.printer;

import static org.graalvm.compiler.debug.GraalDebugConfig.Options.DumpPath;
import static org.graalvm.compiler.debug.GraalDebugConfig.Options.PrintBinaryGraphPort;
import static org.graalvm.compiler.debug.GraalDebugConfig.Options.PrintBinaryGraphs;
import static org.graalvm.compiler.debug.GraalDebugConfig.Options.PrintCanonicalGraphStringsDirectory;
import static org.graalvm.compiler.debug.GraalDebugConfig.Options.PrintIdealGraphAddress;
import static org.graalvm.compiler.debug.GraalDebugConfig.Options.PrintIdealGraphFileName;
import static org.graalvm.compiler.debug.GraalDebugConfig.Options.PrintIdealGraphPort;
import static org.graalvm.compiler.options.OptionValues.GLOBAL;

import java.io.IOException;
import java.io.InterruptedIOException;
import java.net.InetSocketAddress;
import java.net.Socket;
import java.nio.channels.ClosedByInterruptException;
import java.nio.channels.FileChannel;
import java.nio.channels.SocketChannel;
import java.nio.file.Files;
import java.nio.file.Path;
import java.nio.file.StandardOpenOption;

import org.graalvm.compiler.debug.Debug;
import org.graalvm.compiler.debug.DebugConfig;
import org.graalvm.compiler.debug.DebugConfigCustomizer;
import org.graalvm.compiler.debug.DebugDumpHandler;
import org.graalvm.compiler.debug.GraalDebugConfig.Options;
import org.graalvm.compiler.debug.TTY;
import org.graalvm.compiler.graph.Node;
import org.graalvm.compiler.nodeinfo.Verbosity;
import org.graalvm.compiler.nodes.util.GraphUtil;
import org.graalvm.compiler.options.OptionValues;
import org.graalvm.compiler.options.UniquePathUtilities;
import org.graalvm.compiler.serviceprovider.ServiceProvider;

@ServiceProvider(DebugConfigCustomizer.class)
public class GraalDebugConfigCustomizer implements DebugConfigCustomizer {

    @Override
<<<<<<< HEAD
    public void customize(DebugConfig config, Object... extraArgs) {
        OptionValues options = GLOBAL;
        snippetReflection = DebugConfigCustomizer.lookupArg(SnippetReflectionProvider.class, extraArgs);
        if (Options.PrintIdealGraphFile.getValue(options)) {
=======
    public void customize(DebugConfig config) {
        if (Options.PrintIdealGraphFile.getValue()) {
>>>>>>> d9930124
            config.dumpHandlers().add(new GraphPrinterDumpHandler(this::createFilePrinter));
        } else {
            config.dumpHandlers().add(new GraphPrinterDumpHandler(this::createNetworkPrinter));
        }
        if (Options.PrintCanonicalGraphStrings.getValue(options)) {
            config.dumpHandlers().add(new GraphPrinterDumpHandler(this::createStringPrinter));
        }
        config.dumpHandlers().add(new NodeDumper());
        if (Options.PrintCFG.getValue(options) || Options.PrintBackendCFG.getValue(options)) {
            if (Options.PrintBinaryGraphs.getValue(options) && Options.PrintCFG.getValue(options)) {
                TTY.out.println("Complete C1Visualizer dumping slows down PrintBinaryGraphs: use -Dgraal.PrintCFG=false to disable it");
            }
            config.dumpHandlers().add(new CFGPrinterObserver(Options.PrintCFG.getValue(options)));
        }
        config.verifyHandlers().add(new NoDeadCodeVerifyHandler());
    }

    private static class NodeDumper implements DebugDumpHandler {
        @Override
        public void dump(Object object, String message) {
            if (object instanceof Node) {
                String location = GraphUtil.approxSourceLocation((Node) object);
                String node = ((Node) object).toString(Verbosity.Debugger);
                if (location != null) {
                    Debug.log("Context obj %s (approx. location: %s)", node, location);
                } else {
                    Debug.log("Context obj %s", node);
                }
            }
        }

        @Override
        public void close() {
        }

        @Override
        public void addCapability(Object capability) {
        }
    }

    private CanonicalStringGraphPrinter createStringPrinter() {
        // Construct the path to the directory.
<<<<<<< HEAD
        Path path = UniquePathUtilities.getPath(GLOBAL, PrintCanonicalGraphStringsDirectory, Options.DumpPath, "");
        return new CanonicalStringGraphPrinter(path, snippetReflection);
=======
        Path path = UniquePathUtilities.getPath(Options.PrintCanonicalGraphStringsDirectory, Options.DumpPath, "");
        return new CanonicalStringGraphPrinter(path);
>>>>>>> d9930124
    }

    private GraphPrinter createNetworkPrinter() throws IOException {
        OptionValues options = GLOBAL;
        String host = PrintIdealGraphAddress.getValue(options);
        int port = PrintBinaryGraphs.getValue(options) ? PrintBinaryGraphPort.getValue(options) : PrintIdealGraphPort.getValue(options);
        try {
            GraphPrinter printer;
<<<<<<< HEAD
            if (PrintBinaryGraphs.getValue(options)) {
                printer = new BinaryGraphPrinter(SocketChannel.open(new InetSocketAddress(host, port)), snippetReflection);
=======
            if (Options.PrintBinaryGraphs.getValue()) {
                printer = new BinaryGraphPrinter(SocketChannel.open(new InetSocketAddress(host, port)));
>>>>>>> d9930124
            } else {
                printer = new IdealGraphPrinter(new Socket(host, port).getOutputStream(), true);
            }
            TTY.println("Connected to the IGV on %s:%d", host, port);
            return printer;
        } catch (ClosedByInterruptException | InterruptedIOException e) {
            /*
             * Interrupts should not count as errors because they may be caused by a cancelled Graal
             * compilation. ClosedByInterruptException occurs if the SocketChannel could not be
             * opened. InterruptedIOException occurs if new Socket(..) was interrupted.
             */
            return null;
        } catch (IOException e) {
            throw new IOException(String.format("Could not connect to the IGV on %s:%d", host, port), e);
        }
    }

    private static Path getFilePrinterPath(OptionValues options) {
        // Construct the path to the file.
        return UniquePathUtilities.getPath(options, PrintIdealGraphFileName, DumpPath, PrintBinaryGraphs.getValue(options) ? "bgv" : "gv.xml");
    }

    private GraphPrinter createFilePrinter() throws IOException {
        OptionValues options = GLOBAL;
        Path path = getFilePrinterPath(options);
        try {
            GraphPrinter printer;
<<<<<<< HEAD
            if (PrintBinaryGraphs.getValue(options)) {
                printer = new BinaryGraphPrinter(FileChannel.open(path, StandardOpenOption.WRITE, StandardOpenOption.CREATE_NEW), snippetReflection);
=======
            if (Options.PrintBinaryGraphs.getValue()) {
                printer = new BinaryGraphPrinter(FileChannel.open(path, StandardOpenOption.WRITE, StandardOpenOption.CREATE_NEW));
>>>>>>> d9930124
            } else {
                printer = new IdealGraphPrinter(Files.newOutputStream(path), true);
            }
            TTY.println("Dumping IGV graphs to %s", path.toString());
            return printer;
        } catch (IOException e) {
            throw new IOException(String.format("Failed to open %s to dump IGV graphs", path), e);
        }
    }
}<|MERGE_RESOLUTION|>--- conflicted
+++ resolved
@@ -59,15 +59,9 @@
 public class GraalDebugConfigCustomizer implements DebugConfigCustomizer {
 
     @Override
-<<<<<<< HEAD
-    public void customize(DebugConfig config, Object... extraArgs) {
+    public void customize(DebugConfig config) {
         OptionValues options = GLOBAL;
-        snippetReflection = DebugConfigCustomizer.lookupArg(SnippetReflectionProvider.class, extraArgs);
         if (Options.PrintIdealGraphFile.getValue(options)) {
-=======
-    public void customize(DebugConfig config) {
-        if (Options.PrintIdealGraphFile.getValue()) {
->>>>>>> d9930124
             config.dumpHandlers().add(new GraphPrinterDumpHandler(this::createFilePrinter));
         } else {
             config.dumpHandlers().add(new GraphPrinterDumpHandler(this::createNetworkPrinter));
@@ -110,13 +104,8 @@
 
     private CanonicalStringGraphPrinter createStringPrinter() {
         // Construct the path to the directory.
-<<<<<<< HEAD
         Path path = UniquePathUtilities.getPath(GLOBAL, PrintCanonicalGraphStringsDirectory, Options.DumpPath, "");
-        return new CanonicalStringGraphPrinter(path, snippetReflection);
-=======
-        Path path = UniquePathUtilities.getPath(Options.PrintCanonicalGraphStringsDirectory, Options.DumpPath, "");
         return new CanonicalStringGraphPrinter(path);
->>>>>>> d9930124
     }
 
     private GraphPrinter createNetworkPrinter() throws IOException {
@@ -125,13 +114,8 @@
         int port = PrintBinaryGraphs.getValue(options) ? PrintBinaryGraphPort.getValue(options) : PrintIdealGraphPort.getValue(options);
         try {
             GraphPrinter printer;
-<<<<<<< HEAD
-            if (PrintBinaryGraphs.getValue(options)) {
-                printer = new BinaryGraphPrinter(SocketChannel.open(new InetSocketAddress(host, port)), snippetReflection);
-=======
-            if (Options.PrintBinaryGraphs.getValue()) {
+            if (Options.PrintBinaryGraphs.getValue(options)) {
                 printer = new BinaryGraphPrinter(SocketChannel.open(new InetSocketAddress(host, port)));
->>>>>>> d9930124
             } else {
                 printer = new IdealGraphPrinter(new Socket(host, port).getOutputStream(), true);
             }
@@ -159,13 +143,8 @@
         Path path = getFilePrinterPath(options);
         try {
             GraphPrinter printer;
-<<<<<<< HEAD
-            if (PrintBinaryGraphs.getValue(options)) {
-                printer = new BinaryGraphPrinter(FileChannel.open(path, StandardOpenOption.WRITE, StandardOpenOption.CREATE_NEW), snippetReflection);
-=======
-            if (Options.PrintBinaryGraphs.getValue()) {
+            if (Options.PrintBinaryGraphs.getValue(options)) {
                 printer = new BinaryGraphPrinter(FileChannel.open(path, StandardOpenOption.WRITE, StandardOpenOption.CREATE_NEW));
->>>>>>> d9930124
             } else {
                 printer = new IdealGraphPrinter(Files.newOutputStream(path), true);
             }
