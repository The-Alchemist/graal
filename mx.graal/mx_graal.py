#
# ----------------------------------------------------------------------------------------------------
#
# Copyright (c) 2007, 2015, Oracle and/or its affiliates. All rights reserved.
# DO NOT ALTER OR REMOVE COPYRIGHT NOTICES OR THIS FILE HEADER.
#
# This code is free software; you can redistribute it and/or modify it
# under the terms of the GNU General Public License version 2 only, as
# published by the Free Software Foundation.
#
# This code is distributed in the hope that it will be useful, but WITHOUT
# ANY WARRANTY; without even the implied warranty of MERCHANTABILITY or
# FITNESS FOR A PARTICULAR PURPOSE.  See the GNU General Public License
# version 2 for more details (a copy is included in the LICENSE file that
# accompanied this code).
#
# You should have received a copy of the GNU General Public License version
# 2 along with this work; if not, write to the Free Software Foundation,
# Inc., 51 Franklin St, Fifth Floor, Boston, MA 02110-1301 USA.
#
# Please contact Oracle, 500 Oracle Parkway, Redwood Shores, CA 94065 USA
# or visit www.oracle.com if you need additional information or have any
# questions.
#
# ----------------------------------------------------------------------------------------------------

import os, platform
from os.path import join, exists
import sanitycheck
import itertools
import json

import mx
import mx_jvmci
from mx_jvmci import JvmciJDKDeployedDist, vm, VM, Task, parseVmArgs, get_vm, ctw, isVMSupported
import mx_unittest
from mx_unittest import unittest
import mx_gate

_suite = mx.suite('graal')

class GraalJDKDeployedDist(JvmciJDKDeployedDist):
    def __init__(self):
        JvmciJDKDeployedDist.__init__(self, 'GRAAL')

    def deploy(self, jdkDir):
        JvmciJDKDeployedDist.deploy(self, jdkDir)
        self._updateGraalPropertiesFile(join(jdkDir, 'jre', 'lib'))

    def _updateGraalPropertiesFile(self, jreLibDir):
        """
        Updates (or creates) 'jreLibDir'/jvmci/graal.properties to set/modify the
        graal.version property.
        """
        version = _suite.release_version()
        graalProperties = join(jreLibDir, 'jvmci', 'graal.properties')
        if not exists(graalProperties):
            with open(graalProperties, 'w') as fp:
                print >> fp, 'graal.version=' + version
        else:
            content = []
            with open(graalProperties) as fp:
                for line in fp:
                    if line.startswith('graal.version='):
                        content.append('graal.version=' + version)
                    else:
                        content.append(line.rstrip(os.linesep))
            with open(graalProperties, 'w') as fp:
                fp.write(os.linesep.join(content))

mx_jvmci.jdkDeployedDists += [
    GraalJDKDeployedDist(),
    JvmciJDKDeployedDist('GRAAL_TRUFFLE'),
]

mx_gate.add_jacoco_includes(['com.oracle.graal.*'])
mx_gate.add_jacoco_excluded_annotations(['@Snippet', '@ClassSubstitution'])

def _unittest_config_participant(config):
    vmArgs, mainClass, mainClassArgs = config
    # Unconditionally prepend truffle.jar to the boot class path.
    # This used to be done by the VM itself but was removed to
    # separate the VM from Truffle.
    truffle_jar = mx.distribution('truffle:TRUFFLE').path
    vmArgs = ['-Xbootclasspath/p:' + truffle_jar] + vmArgs
    return (vmArgs, mainClass, mainClassArgs)

mx_unittest.add_config_participant(_unittest_config_participant)

def _run_benchmark(args, availableBenchmarks, runBenchmark):

    vmOpts, benchmarksAndOptions = mx.extract_VM_args(args, useDoubleDash=availableBenchmarks is None)

    if availableBenchmarks is None:
        harnessArgs = benchmarksAndOptions
        return runBenchmark(None, harnessArgs, vmOpts)

    if len(benchmarksAndOptions) == 0:
        mx.abort('at least one benchmark name or "all" must be specified')
    benchmarks = list(itertools.takewhile(lambda x: not x.startswith('-'), benchmarksAndOptions))
    harnessArgs = benchmarksAndOptions[len(benchmarks):]

    if 'all' in benchmarks:
        benchmarks = availableBenchmarks
    else:
        for bm in benchmarks:
            if bm not in availableBenchmarks:
                mx.abort('unknown benchmark: ' + bm + '\nselect one of: ' + str(availableBenchmarks))

    failed = []
    for bm in benchmarks:
        if not runBenchmark(bm, harnessArgs, vmOpts):
            failed.append(bm)

    if len(failed) != 0:
        mx.abort('Benchmark failures: ' + str(failed))

def dacapo(args):
    """run one or more DaCapo benchmarks"""

    def launcher(bm, harnessArgs, extraVmOpts):
        return sanitycheck.getDacapo(bm, harnessArgs).test(get_vm(), extraVmOpts=extraVmOpts)

    _run_benchmark(args, sanitycheck.dacapoSanityWarmup.keys(), launcher)

def scaladacapo(args):
    """run one or more Scala DaCapo benchmarks"""

    def launcher(bm, harnessArgs, extraVmOpts):
        return sanitycheck.getScalaDacapo(bm, harnessArgs).test(get_vm(), extraVmOpts=extraVmOpts)

    _run_benchmark(args, sanitycheck.dacapoScalaSanityWarmup.keys(), launcher)

def microbench(args):
    """run JMH microbenchmark projects"""
    vmArgs, jmhArgs = mx.extract_VM_args(args, useDoubleDash=True)

    # look for -f in JMH arguments
    containsF = False
    forking = True
    for i in range(len(jmhArgs)):
        arg = jmhArgs[i]
        if arg.startswith('-f'):
            containsF = True
            if arg == '-f' and (i+1) < len(jmhArgs):
                arg += jmhArgs[i+1]
            try:
                if int(arg[2:]) == 0:
                    forking = False
            except ValueError:
                pass

    # default to -f1 if not specified otherwise
    if not containsF:
        jmhArgs += ['-f1']

    # find all projects with a direct JMH dependency
    jmhProjects = []
    for p in mx.projects():
        if 'JMH' in p.deps:
            jmhProjects.append(p.name)
    cp = mx.classpath(jmhProjects)

    # execute JMH runner
    args = ['-cp', cp]
    if not forking:
        args += vmArgs
    args += ['org.openjdk.jmh.Main']
    if forking:
        (_, _, jvm, _, _) = parseVmArgs(vmArgs)
        args += ['--jvmArgsPrepend', ' '.join(['-' + jvm] + vmArgs)]
    vm(args + jmhArgs)

def _graal_gate_runner(args, tasks):

    # Run unit tests on server-hosted-jvmci with -G:-SSA_LIR
    with VM('server', 'product'):
        with Task('UnitTestsNonSSA:hosted-product', tasks) as t:
            if t: unittest(['--enable-timing', '--verbose', '--fail-fast', '-G:-SSA_LIR'])
    # Run ctw against rt.jar on server-hosted-jvmci
    with VM('server', 'product'):
        with Task('CTW:hosted-product', tasks) as t:
            if t: ctw(['--ctwopts', '-Inline +ExitVMOnException', '-esa', '-G:+CompileTheWorldMultiThreaded', '-G:-InlineDuringParsing', '-G:-CompileTheWorldVerbose'])

    # Build the other VM flavors
    with VM('jvmci', 'fastdebug'):
        with Task('BootstrapEconomyWithSystemAssertions:fastdebug', tasks) as t:
            if t: vm(['-esa', '-XX:-TieredCompilation', '-G:CompilerConfiguration=economy', '-version'])

    with VM('jvmci', 'fastdebug'):
        with Task('BootstrapWithExceptionEdges:fastdebug', tasks) as t:
            if t: vm(['-esa', '-XX:-TieredCompilation', '-G:+StressInvokeWithExceptionNode', '-version'])

    with VM('jvmci', 'product'):
<<<<<<< HEAD
=======
        with Task('BootstrapWithGCVerification:product', tasks) as t:
            if t:
                out = mx.DuplicateSuppressingStream(['VerifyAfterGC:', 'VerifyBeforeGC:']).write
                vm(['-XX:-TieredCompilation', '-XX:+UnlockDiagnosticVMOptions', '-XX:+VerifyBeforeGC', '-XX:+VerifyAfterGC', '-version'], out=out)

    with VM('jvmci', 'product'):
        with Task('BootstrapWithG1GCVerification:product', tasks) as t:
            if t:
                out = mx.DuplicateSuppressingStream(['VerifyAfterGC:', 'VerifyBeforeGC:']).write
                vm(['-XX:-TieredCompilation', '-XX:+UnlockDiagnosticVMOptions', '-XX:-UseSerialGC', '-XX:+UseG1GC', '-XX:+VerifyBeforeGC', '-XX:+VerifyAfterGC', '-version'], out=out)

    registers = 'o0,o1,o2,o3,f8,f9,d32,d34' if platform.processor() == 'sparc' else 'rbx,r11,r10,r14,xmm3,xmm11,xmm14'
    with VM('jvmci', 'product'):
>>>>>>> 37db91fe
        with Task('BootstrapWithRegisterPressure:product', tasks) as t:
            if t:
                vm(['-XX:-TieredCompilation', '-G:RegisterPressure=' + registers, '-esa', '-version'])

    with VM('jvmci', 'product'):
        with Task('BootstrapNonSSAWithRegisterPressure:product', tasks) as t:
            if t:
                vm(['-XX:-TieredCompilation', '-G:-SSA_LIR', '-G:RegisterPressure=' + registers, '-esa', '-version'])

    with VM('jvmci', 'product'):
        with Task('BootstrapWithImmutableCode:product', tasks) as t:
            if t: vm(['-XX:-TieredCompilation', '-G:+ImmutableCode', '-G:+VerifyPhases', '-esa', '-version'])

    for vmbuild in ['fastdebug', 'product']:
        for test in sanitycheck.getDacapos(level=sanitycheck.SanityCheckLevel.Gate, gateBuildLevel=vmbuild) + sanitycheck.getScalaDacapos(level=sanitycheck.SanityCheckLevel.Gate, gateBuildLevel=vmbuild):
            with Task(str(test) + ':' + vmbuild, tasks) as t:
                if t and not test.test('jvmci'):
                    t.abort(test.name + ' Failed')

    # ensure -Xbatch still works
    with VM('jvmci', 'product'):
        with Task('DaCapo_pmd:BatchMode:product', tasks) as t:
            if t: dacapo(['-Xbatch', 'pmd'])

    # Prevent JVMCI modifications from breaking the standard builds
    if args.buildNonJVMCI:
        for vmbuild in ['product', 'fastdebug']:
            for theVm in ['client', 'server']:
                if not isVMSupported(theVm):
                    mx.log('The ' + theVm + ' VM is not supported on this platform')
                    continue
                with VM(theVm, vmbuild):
                    with Task('DaCapo_pmd:' + theVm + ':' + vmbuild, tasks) as t:
                        if t: dacapo(['pmd'])

                    with Task('UnitTests:' + theVm + ':' + vmbuild, tasks) as t:
                        if t: unittest(['-XX:CompileCommand=exclude,*::run*', 'graal.api', 'java.test'])

mx_gate.add_gate_runner(_suite, _graal_gate_runner)

def deoptalot(args):
    """bootstrap a VM with DeoptimizeALot and VerifyOops on

    If the first argument is a number, the process will be repeated
    this number of times. All other arguments are passed to the VM."""
    count = 1
    if len(args) > 0 and args[0].isdigit():
        count = int(args[0])
        del args[0]

    for _ in range(count):
        if not vm(['-XX:-TieredCompilation', '-XX:+DeoptimizeALot', '-XX:+VerifyOops'] + args + ['-version']) == 0:
            mx.abort("Failed")

def longtests(args):

    deoptalot(['15', '-Xmx48m'])

    dacapo(['100', 'eclipse', '-esa'])

"""
Extra benchmarks to run from 'bench()'.
"""
extraBenchmarks = []

def bench(args):
    """run benchmarks and parse their output for results

    Results are JSON formated : {group : {benchmark : score}}."""
    resultFile = None
    if '-resultfile' in args:
        index = args.index('-resultfile')
        if index + 1 < len(args):
            resultFile = args[index + 1]
            del args[index]
            del args[index]
        else:
            mx.abort('-resultfile must be followed by a file name')
    resultFileCSV = None
    if '-resultfilecsv' in args:
        index = args.index('-resultfilecsv')
        if index + 1 < len(args):
            resultFileCSV = args[index + 1]
            del args[index]
            del args[index]
        else:
            mx.abort('-resultfilecsv must be followed by a file name')
    vm = get_vm()
    if len(args) is 0:
        args = ['all']

    vmArgs = [arg for arg in args if arg.startswith('-')]

    def benchmarks_in_group(group):
        prefix = group + ':'
        return [a[len(prefix):] for a in args if a.startswith(prefix)]

    results = {}
    benchmarks = []
    # DaCapo
    if 'dacapo' in args or 'all' in args:
        benchmarks += sanitycheck.getDacapos(level=sanitycheck.SanityCheckLevel.Benchmark)
    else:
        dacapos = benchmarks_in_group('dacapo')
        for dacapo in dacapos:
            if dacapo not in sanitycheck.dacapoSanityWarmup.keys():
                mx.abort('Unknown DaCapo : ' + dacapo)
            iterations = sanitycheck.dacapoSanityWarmup[dacapo][sanitycheck.SanityCheckLevel.Benchmark]
            if iterations > 0:
                benchmarks += [sanitycheck.getDacapo(dacapo, ['-n', str(iterations)])]

    if 'scaladacapo' in args or 'all' in args:
        benchmarks += sanitycheck.getScalaDacapos(level=sanitycheck.SanityCheckLevel.Benchmark)
    else:
        scaladacapos = benchmarks_in_group('scaladacapo')
        for scaladacapo in scaladacapos:
            if scaladacapo not in sanitycheck.dacapoScalaSanityWarmup.keys():
                mx.abort('Unknown Scala DaCapo : ' + scaladacapo)
            iterations = sanitycheck.dacapoScalaSanityWarmup[scaladacapo][sanitycheck.SanityCheckLevel.Benchmark]
            if iterations > 0:
                benchmarks += [sanitycheck.getScalaDacapo(scaladacapo, ['-n', str(iterations)])]

    # Bootstrap
    if 'bootstrap' in args or 'all' in args:
        benchmarks += sanitycheck.getBootstraps()
    # SPECjvm2008
    if 'specjvm2008' in args or 'all' in args:
        benchmarks += [sanitycheck.getSPECjvm2008(['-ikv', '-wt', '120', '-it', '120'])]
    else:
        specjvms = benchmarks_in_group('specjvm2008')
        for specjvm in specjvms:
            benchmarks += [sanitycheck.getSPECjvm2008(['-ikv', '-wt', '120', '-it', '120', specjvm])]

    if 'specjbb2005' in args or 'all' in args:
        benchmarks += [sanitycheck.getSPECjbb2005()]

    if 'specjbb2013' in args:  # or 'all' in args //currently not in default set
        benchmarks += [sanitycheck.getSPECjbb2013()]

    if 'ctw-full' in args:
        benchmarks.append(sanitycheck.getCTW(vm, sanitycheck.CTWMode.Full))
    if 'ctw-noinline' in args:
        benchmarks.append(sanitycheck.getCTW(vm, sanitycheck.CTWMode.NoInline))

    for f in extraBenchmarks:
        f(args, vm, benchmarks)

    for test in benchmarks:
        for (groupName, res) in test.bench(vm, extraVmOpts=vmArgs).items():
            group = results.setdefault(groupName, {})
            group.update(res)
    mx.log(json.dumps(results))
    if resultFile:
        with open(resultFile, 'w') as f:
            f.write(json.dumps(results))
    if resultFileCSV:
        with open(resultFileCSV, 'w') as f:
            for key1, value1 in results.iteritems():
                f.write('%s;\n' % (str(key1)))
                for key2, value2 in sorted(value1.iteritems()):
                    f.write('%s; %s;\n' % (str(key2), str(value2)))

def specjvm2008(args):
    """run one or more SPECjvm2008 benchmarks"""

    def launcher(bm, harnessArgs, extraVmOpts):
        return sanitycheck.getSPECjvm2008(harnessArgs + [bm]).bench(get_vm(), extraVmOpts=extraVmOpts)

    availableBenchmarks = set(sanitycheck.specjvm2008Names)
    for name in sanitycheck.specjvm2008Names:
        parts = name.rsplit('.', 1)
        if len(parts) > 1:
            assert len(parts) == 2
            group = parts[0]
            availableBenchmarks.add(group)

    _run_benchmark(args, sorted(availableBenchmarks), launcher)

def specjbb2013(args):
    """run the composite SPECjbb2013 benchmark"""

    def launcher(bm, harnessArgs, extraVmOpts):
        assert bm is None
        return sanitycheck.getSPECjbb2013(harnessArgs).bench(get_vm(), extraVmOpts=extraVmOpts)

    _run_benchmark(args, None, launcher)

def specjbb2005(args):
    """run the composite SPECjbb2005 benchmark"""

    def launcher(bm, harnessArgs, extraVmOpts):
        assert bm is None
        return sanitycheck.getSPECjbb2005(harnessArgs).bench(get_vm(), extraVmOpts=extraVmOpts)

    _run_benchmark(args, None, launcher)

mx.update_commands(_suite, {
    'dacapo': [dacapo, '[VM options] benchmarks...|"all" [DaCapo options]'],
    'scaladacapo': [scaladacapo, '[VM options] benchmarks...|"all" [Scala DaCapo options]'],
    'specjvm2008': [specjvm2008, '[VM options] benchmarks...|"all" [SPECjvm2008 options]'],
    'specjbb2013': [specjbb2013, '[VM options] [-- [SPECjbb2013 options]]'],
    'specjbb2005': [specjbb2005, '[VM options] [-- [SPECjbb2005 options]]'],
    'bench' : [bench, '[-resultfile file] [all(default)|dacapo|specjvm2008|bootstrap]'],
    'microbench' : [microbench, '[VM options] [-- [JMH options]]'],
    'deoptalot' : [deoptalot, '[n]'],
    'longtests' : [longtests, ''],
})<|MERGE_RESOLUTION|>--- conflicted
+++ resolved
@@ -191,23 +191,8 @@
         with Task('BootstrapWithExceptionEdges:fastdebug', tasks) as t:
             if t: vm(['-esa', '-XX:-TieredCompilation', '-G:+StressInvokeWithExceptionNode', '-version'])
 
-    with VM('jvmci', 'product'):
-<<<<<<< HEAD
-=======
-        with Task('BootstrapWithGCVerification:product', tasks) as t:
-            if t:
-                out = mx.DuplicateSuppressingStream(['VerifyAfterGC:', 'VerifyBeforeGC:']).write
-                vm(['-XX:-TieredCompilation', '-XX:+UnlockDiagnosticVMOptions', '-XX:+VerifyBeforeGC', '-XX:+VerifyAfterGC', '-version'], out=out)
-
-    with VM('jvmci', 'product'):
-        with Task('BootstrapWithG1GCVerification:product', tasks) as t:
-            if t:
-                out = mx.DuplicateSuppressingStream(['VerifyAfterGC:', 'VerifyBeforeGC:']).write
-                vm(['-XX:-TieredCompilation', '-XX:+UnlockDiagnosticVMOptions', '-XX:-UseSerialGC', '-XX:+UseG1GC', '-XX:+VerifyBeforeGC', '-XX:+VerifyAfterGC', '-version'], out=out)
-
     registers = 'o0,o1,o2,o3,f8,f9,d32,d34' if platform.processor() == 'sparc' else 'rbx,r11,r10,r14,xmm3,xmm11,xmm14'
     with VM('jvmci', 'product'):
->>>>>>> 37db91fe
         with Task('BootstrapWithRegisterPressure:product', tasks) as t:
             if t:
                 vm(['-XX:-TieredCompilation', '-G:RegisterPressure=' + registers, '-esa', '-version'])
