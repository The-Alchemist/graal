#
# ----------------------------------------------------------------------------------------------------
#
# Copyright (c) 2018, 2018, Oracle and/or its affiliates. All rights reserved.
# DO NOT ALTER OR REMOVE COPYRIGHT NOTICES OR THIS FILE HEADER.
#
# This code is free software; you can redistribute it and/or modify it
# under the terms of the GNU General Public License version 2 only, as
# published by the Free Software Foundation.  Oracle designates this
# particular file as subject to the "Classpath" exception as provided
# by Oracle in the LICENSE file that accompanied this code.
#
# This code is distributed in the hope that it will be useful, but WITHOUT
# ANY WARRANTY; without even the implied warranty of MERCHANTABILITY or
# FITNESS FOR A PARTICULAR PURPOSE.  See the GNU General Public License
# version 2 for more details (a copy is included in the LICENSE file that
# accompanied this code).
#
# You should have received a copy of the GNU General Public License version
# 2 along with this work; if not, write to the Free Software Foundation,
# Inc., 51 Franklin St, Fifth Floor, Boston, MA 02110-1301 USA.
#
# Please contact Oracle, 500 Oracle Parkway, Redwood Shores, CA 94065 USA
# or visit www.oracle.com if you need additional information or have any
# questions.
#
# ----------------------------------------------------------------------------------------------------

import fcntl
import os
import pprint
import json

from abc import ABCMeta
from argparse import ArgumentParser
from contextlib import contextmanager
from os.path import relpath, join, dirname, basename, exists, isfile
from collections import OrderedDict
from zipfile import ZipFile
from tarfile import TarFile
from copy import deepcopy

import mx
import mx_gate
import mx_sdk
import mx_subst
import mx_vm_gate

_suite = mx.suite('vm')
""":type: mx.SourceSuite | mx.Suite"""

_vm_configs = {}

mx_sdk.register_graalvm_component(mx_sdk.GraalVmJreComponent(
    suite=_suite,
    name='Component installer',
    short_name='gu',
    dir_name='installer',
    license_files=[],
    third_party_license_files=[],
    support_distributions=['vm:INSTALLER_GRAALVM_SUPPORT'],
    provided_executables=['bin/gu'],
))

mx_sdk.register_graalvm_component(mx_sdk.GraalVmComponent(
    suite=_suite,
    name='GraalVM license files',
    short_name='gvm',
    dir_name='.',
    license_files=['LICENSE'],
    third_party_license_files=['3rd_party_licenses.txt'],
    support_distributions=['vm:VM_GRAALVM_SUPPORT']
))


class BaseGraalVmLayoutDistribution(mx.LayoutDistribution):
    __metaclass__ = ABCMeta

    def __init__(self, suite, name, deps, components, is_graalvm, exclLibs, platformDependent, theLicense, testDistribution,
                 add_jdk_base=False,
                 base_dir=None,
                 layout=None,
                 path=None,
                 with_polyglot_launcher=False,
                 with_lib_polyglot=False,
                 stage1=False,
                 **kw_args):
        self.components = components
        base_dir = base_dir or '.'
        _src_jdk_base, _jdk_dir = _get_jdk_dir()
        _src_jdk_base = _src_jdk_base if add_jdk_base else '.'
        if base_dir != '.':
            self.jdk_base = '/'.join([base_dir, _src_jdk_base]) if _src_jdk_base and _src_jdk_base != '.' else base_dir
        else:
            self.jdk_base = _src_jdk_base

        path_substitutions = mx_subst.SubstitutionEngine(mx_subst.path_substitutions)
        path_substitutions.register_no_arg('jdk_base', lambda: self.jdk_base)

        string_substitutions = mx_subst.SubstitutionEngine(mx_subst.string_substitutions)
        string_substitutions.register_no_arg('version', _suite.release_version)

        _layout_provenance = {}

        def _add(_layout, dest, src, component=None, with_sources=False):
            """
            :type _layout: dict[str, list[str] | str]
            :type dest: str
            :type src: list[str | dict] | str | dict
            """
            assert dest.startswith('<jdk_base>') or base_dir == '.' or dest.startswith(base_dir), dest
            src = src if isinstance(src, list) else [src]
            if not src:
                return

            if not dest.endswith('/') and dest in _layout:
                if dest not in _layout_provenance or _layout_provenance[dest] is None:
                    mx.abort(
                        "Can not override '{}' which is part of the base GraalVM layout. ({} tried to set {}<-{})".format(
                            dest, component.name if component else None, dest, src))
                previous_component = _layout_provenance[dest]
                if not component:
                    mx.abort(
                        "Suspicious override in GraalVM layout: tried to set {}<-{} without a component while it already existed ({} set it to {})".format(
                            dest, src, previous_component.name, _layout[dest]))
                if component.priority <= previous_component.priority:
                    mx.logv("'Skipping '{}<-{}' from {c}' ({c}.priority={cp} <= {pc}.priority={pcp})".format(dest, src, c=component.name, pc=previous_component.name, cp=component.priority, pcp=previous_component.priority))
                    return
                else:
                    _layout[dest] = []

            mx.logvv("'Adding '{}: {}' to the layout'".format(dest, src))
            _layout_provenance[dest] = component
            if with_sources and _include_sources():
                for _src in list(src):
                    src_dict = mx.LayoutDistribution._as_source_dict(_src, name, dest)
                    if src_dict['source_type'] == 'dependency' and src_dict['path'] is None:
                        src_src_dict = {
                            'source_type': 'dependency',
                            'dependency': src_dict['dependency'],
                            'path': '*.src.zip',
                            'optional': True,
                            'if_stripped': 'exclude',
                        }
                        src.append(src_src_dict)
            _layout.setdefault(dest, []).extend(src)

        if is_graalvm:
            # Add base JDK
            exclude_base = _jdk_dir
            if _src_jdk_base != '.':
                exclude_base = join(exclude_base, _src_jdk_base)
            if mx.get_os() == 'darwin':
                hsdis = '/jre/lib/' + mx.add_lib_suffix('hsdis-' + mx.get_arch())
            else:
                hsdis = '/jre/lib/' + mx.get_arch() + '/' + mx.add_lib_suffix('hsdis-' + mx.get_arch())
            _add(layout, base_dir, {
                'source_type': 'file',
                'path': _jdk_dir,
                'exclude': [
                    exclude_base + '/COPYRIGHT',
                    exclude_base + '/LICENSE',
                    exclude_base + '/release',
                    exclude_base + '/lib/visualvm',
                    exclude_base + hsdis,
                ]
            })

            # Add vm.properties
            # Add TRUFFLE_NFI_NATIVE (TODO: should be part of an other component?)
            if mx.get_os() == 'darwin':
                # on macOS the <arch> directory is not used
                _add(layout, "<jdk_base>/jre/lib/", "extracted-dependency:truffle:TRUFFLE_NFI_NATIVE/bin/<lib:trufflenfi>")
                _add(layout, "<jdk_base>/jre/lib/server/vm.properties", "string:name=GraalVM <version>")
            else:
                _add(layout, "<jdk_base>/jre/lib/<arch>/", "extracted-dependency:truffle:TRUFFLE_NFI_NATIVE/bin/<lib:trufflenfi>")
                _add(layout, "<jdk_base>/jre/lib/<arch>/server/vm.properties", "string:name=GraalVM <version>")

            # Add Polyglot launcher
            if with_polyglot_launcher:
                polyglot_launcher_project = get_polyglot_launcher_project()
                _add(layout, "<jdk_base>/jre/bin/polyglot", "dependency:" + polyglot_launcher_project.name)
                _add(layout, "<jdk_base>/bin/polyglot", "link:../jre/bin/polyglot")

            # Add libpolyglot library
            if with_lib_polyglot:
                lib_polyglot_project = get_lib_polyglot_project()
                # Note that `jre/lib/polyglot` is synchronized with `org.graalvm.polyglot.install_name_id` in `get_lib_polyglot_project`
                _add(layout, "<jdk_base>/jre/lib/polyglot/" + lib_polyglot_project.native_image_name, "dependency:" + lib_polyglot_project.name)
                _add(layout, "<jdk_base>/jre/lib/polyglot/", "dependency:" + lib_polyglot_project.name + "/*.h")

            # Add release file
            _sorted_suites = sorted(mx.suites(), key=lambda s: s.name)
            _metadata = self._get_metadata(_sorted_suites)
            _add(layout, "<jdk_base>/release", "string:{}".format(_metadata))

        # Add the rest of the GraalVM

        has_graal_compiler = False
        for _component in self.components:
            mx.logv('Adding {} to the {} {}'.format(_component.name, name, self.__class__.__name__))
            if isinstance(_component, mx_sdk.GraalVmLanguage):
                _component_type_base = '<jdk_base>/jre/languages/'
            elif isinstance(_component, mx_sdk.GraalVmTool):
                _component_type_base = '<jdk_base>/jre/tools/'
            elif isinstance(_component, mx_sdk.GraalVmJdkComponent):
                _component_type_base = '<jdk_base>/lib/'
            elif isinstance(_component, mx_sdk.GraalVmJreComponent):
                _component_type_base = '<jdk_base>/jre/lib/'
            elif isinstance(_component, mx_sdk.GraalVmComponent):
                _component_type_base = '<jdk_base>/'
            else:
                raise mx.abort("Unknown component type for {}: {}".format(_component.name, type(_component).__name__))
            if _component.dir_name:
                _component_base = _component_type_base + _component.dir_name + '/'
            else:
                _component_base = _component_type_base

            if _component.dir_name == 'visualvm':
                _add(layout, "<jdk_base>/lib/visualvm/platform", "link:../visualizer/platform")

            _add(layout, '<jdk_base>/jre/lib/boot/', ['dependency:' + d for d in _component.boot_jars], _component, with_sources=True)
            _add(layout, _component_base, ['dependency:' + d for d in _component.jar_distributions], _component, with_sources=True)
            _add(layout, _component_base + 'builder/', ['dependency:' + d for d in _component.builder_jar_distributions], _component, with_sources=True)
            _add(layout, _component_base, ['extracted-dependency:' + d for d in _component.support_distributions], _component)
            if isinstance(_component, mx_sdk.GraalVmJvmciComponent):
                _add(layout, '<jdk_base>/jre/lib/jvmci/', ['dependency:' + d for d in _component.jvmci_jars], _component, with_sources=True)

            if isinstance(_component, mx_sdk.GraalVmJdkComponent):
                _jdk_jre_bin = '<jdk_base>/bin/'
            else:
                _jdk_jre_bin = '<jdk_base>/jre/bin/'

            def _add_link(_dest, _target):
                assert _dest.endswith('/')
                _linkname = relpath(_target, start=_dest[:-1])
                if _linkname != basename(_target):
                    _add(layout, _dest, 'link:{}'.format(_linkname), _component)

            for _license in _component.license_files + _component.third_party_license_files:
                _add_link('<jdk_base>/', _component_base + _license)

            _jre_bin_names = []

            for _launcher_config in _get_launcher_configs(_component):
                _add(layout, '<jdk_base>/jre/lib/graalvm/', ['dependency:' + d for d in _launcher_config.jar_distributions], _component, with_sources=True)
                _launcher_dest = _component_base + _launcher_config.destination
                # add `LauncherConfig.destination` to the layout
                _add(layout, _launcher_dest, 'dependency:' + GraalVmLauncher.launcher_project_name(_launcher_config, stage1), _component)
                # add links from jre/bin to launcher
                _add_link(_jdk_jre_bin, _launcher_dest)
                _jre_bin_names.append(basename(_launcher_dest))
                for _component_link in _launcher_config.links:
                    _link_dest = _component_base + _component_link
                    # add links `LauncherConfig.links` -> `LauncherConfig.destination`
                    _add(layout, _link_dest, 'link:{}'.format(relpath(_launcher_dest, start=dirname(_link_dest))), _component)
                    # add links from jre/bin to component link
                    _add_link(_jdk_jre_bin, _link_dest)
                    _jre_bin_names.append(basename(_link_dest))

            for _provided_executable in _component.provided_executables:
                _link_dest = _component_base + _provided_executable
                _add_link(_jdk_jre_bin, _link_dest)
                _jre_bin_names.append(basename(_link_dest))

            if 'jre' in _jdk_jre_bin:
                # Add jdk to jre links
                for _name in _jre_bin_names:
                    _add_link('<jdk_base>/bin/', '<jdk_base>/jre/bin/' + _name)

            if isinstance(_component, mx_sdk.GraalVmJvmciComponent) and _component.graal_compiler:
                has_graal_compiler = True

            if isinstance(_component, mx_sdk.GraalVmLanguage) and not is_graalvm:
                # add language-specific release file
                _metadata = self._get_metadata([_component.suite])
                _add(layout, _component_base + 'release', "string:{}".format(_metadata))

        if has_graal_compiler:
            _add(layout, '<jdk_base>/jre/lib/jvmci/compiler-name', 'string:graal')

        super(BaseGraalVmLayoutDistribution, self).__init__(suite, name, deps, layout, path, platformDependent,
                                                            theLicense, exclLibs, path_substitutions=path_substitutions,
                                                            string_substitutions=string_substitutions,
                                                            testDistribution=testDistribution, **kw_args)
        self.reset_user_group = True
        mx.logv("'{}' has layout:\n{}".format(self.name, pprint.pformat(self.layout)))

    @staticmethod
    def _get_metadata(suites):
        """
        :type suites: list[mx.Suite]
        :return:
        """
        _commit_info = {}
        for _s in suites:
            if _s.vc:
                _info = _s.vc.parent_info(_s.vc_dir)
                _commit_info[_s.name] = {
                    "commit.rev": _s.vc.parent(_s.vc_dir),
                    "commit.committer": _info['committer'] if _s.vc.kind != 'binary' else 'unknown',
                    "commit.committer-ts": _info['committer-ts'],
                }
        _metadata = """\
OS_NAME={os}
OS_ARCH={arch}
SOURCE="{source}"
COMMIT_INFO={commit_info}
GRAALVM_VERSION={version}""".format(
            os=get_graalvm_os(),
            arch=mx.get_arch(),
            source=' '.join(['{}:{}'.format(_s.name, _s.version()) for _s in suites]),
            commit_info=json.dumps(_commit_info, sort_keys=True),
            version=_suite.release_version()
        )
        return _metadata


class GraalVmLayoutDistribution(BaseGraalVmLayoutDistribution, mx.LayoutTARDistribution):  # pylint: disable=R0901
    def __init__(self, base_name, base_layout, theLicense=None, stage1=False, **kw_args):
        components = mx_sdk.graalvm_components()
        components_set = set([c.short_name for c in components])

        if not stage1 and _with_polyglot_lib_project() and _get_svm_support().is_supported():
            components_set.add('libpoly')
            with_lib_polyglot = True
        else:
            with_lib_polyglot = False
        if not stage1 and _with_polyglot_launcher_project():
            with_polyglot_launcher = True
            components_set.add('poly')
            if _force_bash_launchers(get_polyglot_launcher_project().native_image_config):
                components_set.add('bpolyglot')
        else:
            with_polyglot_launcher = False
        if stage1:
            components_set.add('stage1')
        else:
            for component in components:
                for launcher_config in _get_launcher_configs(component):
<<<<<<< HEAD
                    if _force_bash_launchers(launcher_config, force_bash):
=======
                    if _force_bash_launchers(launcher_config):
>>>>>>> 0be47988
                        components_set.add('b' + basename(launcher_config.destination))

        # Use custom distribution name and base dir for registered vm configurations
        vm_config_name = None
        vm_config_additional_components = sorted(components_set)
        for config_name, config_components in _vm_configs.items():
            config_components_set = set(config_components)
            config_additional_components = sorted(components_set - config_components_set)
            if config_components_set <= components_set and len(config_additional_components) <= len(vm_config_additional_components):
                vm_config_name = config_name
                vm_config_additional_components = config_additional_components

        name = (base_name + (('_' + vm_config_name) if vm_config_name else '') + ('_' if vm_config_additional_components else '') + '_'.join(vm_config_additional_components)).upper()
        base_dir = name.lower().replace('_', '-') + '-{}'.format(_suite.release_version())

        layout = deepcopy(base_layout)
        super(GraalVmLayoutDistribution, self).__init__(
            suite=_suite,
            name=name,
            deps=[],
            components=components,
            is_graalvm=True,
            exclLibs=[],
            platformDependent=True,
            theLicense=theLicense,
            testDistribution=False,
            add_jdk_base=True,
            base_dir=base_dir,
            layout=layout,
            path=None,
            with_polyglot_launcher=with_polyglot_launcher,
            with_lib_polyglot=with_lib_polyglot,
            stage1=stage1,
            **kw_args)

    def getBuildTask(self, args):
        return GraalVmLayoutDistributionTask(args, self, join(_suite.dir, 'latest_graalvm'))


class GraalVmLayoutDistributionTask(mx.LayoutArchiveTask):
    def __init__(self, args, dist, link_path):
        self._link_path = link_path
        super(GraalVmLayoutDistributionTask, self).__init__(args, dist)

    def _add_link(self):
        self._rm_link()
        os.symlink(self._link_target(), self._link_path)

    def _link_target(self):
        return relpath(self.subject.output, _suite.dir)

    def _rm_link(self):
        if os.path.lexists(self._link_path):
            os.unlink(self._link_path)

    def needsBuild(self, newestInput):
        sup = super(GraalVmLayoutDistributionTask, self).needsBuild(newestInput)
        if sup[0]:
            return sup
        if not os.path.lexists(self._link_path):
            return True, '{} does not exist'.format(self._link_path)
        link_file = mx.TimeStampFile(self._link_path, False)
        if link_file.isOlderThan(self.subject.output):
            return True, '{} is older than {}'.format(link_file, newestInput)
        if self.subject == get_final_graalvm_distribution():
            if self._link_target() != os.readlink(self._link_path):
                return True, '{} is pointing to the wrong directory'.format(link_file)
        return False, None

    def build(self):
        super(GraalVmLayoutDistributionTask, self).build()
        if self.subject == get_final_graalvm_distribution():
            self._add_link()

    def clean(self, forBuild=False):
        super(GraalVmLayoutDistributionTask, self).clean(forBuild)
        if self.subject == get_final_graalvm_distribution():
            self._rm_link()


def _get_jdk():
    return mx.get_jdk(tag='default')


def _get_jdk_dir():
    java_home = _get_jdk().home
    jdk_dir = java_home
    if jdk_dir.endswith(os.path.sep):
        jdk_dir = jdk_dir[:-len(os.path.sep)]
    if jdk_dir.endswith('/Contents/Home'):
        jdk_base = 'Contents/Home'
        jdk_dir = jdk_dir[:-len('/Contents/Home')]
    else:
        jdk_base = '.'
    return jdk_base, jdk_dir


def get_graalvm_os():
    os = mx.get_os()
    if os == 'darwin':
        return 'macos'
    return os


class SvmSupport(object):
    def __init__(self, svm_suite):
        """
        :type svm_suite: mx.Suite
        """
        if svm_suite:
            self._svm_supported = True
        else:
            self._svm_supported = False

    def is_supported(self):
        return self._svm_supported

    def native_image(self, build_args, output_file, allow_server=False, nonZeroIsFatal=True, out=None, err=None):
        assert self._svm_supported
        stage1 = get_stage1_graalvm_distribution()
        native_image_project_name = GraalVmLauncher.launcher_project_name(mx_sdk.LauncherConfig('native-image', [], "", []), stage1=True)
        native_image_bin = join(stage1.output, stage1.find_single_source_location('dependency:' + native_image_project_name))
        native_image_command = [native_image_bin, '-H:+EnforceMaxRuntimeCompileMethods'] + build_args
        # currently, when building with the bash version of native-image, --no-server is implied (and can not be passed)
        output_directory = dirname(output_file)
        if "-H:Kind=SHARED_LIBRARY" in build_args:
            suffix = mx.add_lib_suffix("")
        else:
            suffix = mx.exe_suffix("")
        name = basename(output_file)
        if suffix:
            name = name[:-len(suffix)]
        native_image_command += [
            '-H:Path=' + output_directory or ".",
            '-H:Name=' + name,
        ]
        return mx.run(native_image_command, nonZeroIsFatal=nonZeroIsFatal, out=out, err=err)

    _debug_supported = None

    def is_debug_supported(self):
        if SvmSupport._debug_supported is None:
            out = mx.OutputCapture()
            err = mx.OutputCapture()
            self.native_image(['-g', "Dummy"], "dummy", out=out, err=err, nonZeroIsFatal=False)
            if "Could not find option" in err.data:
                SvmSupport._debug_supported = False
            elif "Error: Unrecognized option: -g" in err.data:
                SvmSupport._debug_supported = False
            elif "Main entry point class 'Dummy' not found" in err.data:
                SvmSupport._debug_supported = True
            else:
                mx.abort("Could not figure out if 'native-image' supports '-g':\nout:\n{}\nerr:\n{}".format(out.data,
                                                                                                            err.data))
        return SvmSupport._debug_supported


def _get_svm_support():
    return SvmSupport(mx.suite('substratevm', fatalIfMissing=False))


class GraalVmNativeProperties(mx.Project):
    def __init__(self, components, **kw_args):
        """
        :param list[mx_sdk.GraalVmTruffleComponent] components: The components declaring this native-image.properties file
        """
        deps = []
        for component in components:
            deps += component.support_distributions
        self.components = components
        super(GraalVmNativeProperties, self).__init__(_suite, GraalVmNativeProperties.project_name(components[0].dir_name), subDir=None, srcDirs=[], deps=deps, workingSets=None, d=_suite.dir, theLicense=None, **kw_args)

    @staticmethod
    def project_name(dir_name):
        return dir_name + "_native-image.properties"

    def getArchivableResults(self, use_relpath=True, single=False):
        out = self.output_file()
        yield out, basename(out)

    def output_file(self):
        return join(self.get_output_base(), "native-image.properties")

    def getBuildTask(self, args):
        return NativePropertiesBuildTask(self, args)


_properties_escapes = {
    't': '\t',
    'n': '\n',
    'f': '\f',
    'r': '\r',
}
_properties_whitespaces = ' \t\f'


def read_properties(f):
    """
    :type f: file
    """
    result = OrderedDict()
    pending = ""
    for line in f.readlines():
        line = line.rstrip('\r\n').lstrip(_properties_whitespaces)
        if line.startswith('#') or line.startswith('!'):
            continue
        end_escapes = 0
        while len(line) > end_escapes and line[-end_escapes-1] == '\\':
            end_escapes += 1
        if end_escapes % 2 == 1:
            pending += line[:-1]
            continue
        line = pending + line
        pending = ""
        line_index = 0
        line_len = len(line)

        def _read(start, until=None):
            _chars = []
            _line_index = start
            while _line_index < line_len:
                _char = line[_line_index]
                _line_index += 1
                if _char == '\\':
                    _escaped = line[_line_index]  # there is an even number of `\` so this always works
                    _line_index += 1
                    if _escaped in _properties_escapes:
                        _chars.append(_properties_escapes[_escaped])
                    elif _escaped == 'u':
                        mx.abort("Unsupported unicode escape found in {}".format(f))
                    else:
                        _chars.append(_escaped)
                elif until and _char in until:
                    break
                else:
                    _chars.append(_char)
            return "".join(_chars), _line_index

        key, line_index = _read(line_index, _properties_whitespaces + ':=')

        def _skip_whitespaces(start):
            _line_index = start
            while _line_index < len(line) and line[_line_index] in _properties_whitespaces:
                _line_index += 1
            return _line_index

        line_index = _skip_whitespaces(line_index)
        if line_index < line_len and line[line_index] in ':=':
            line_index += 1
            line_index = _skip_whitespaces(line_index)
        value, line_index = _read(line_index)
        result[key] = value
    return result


class NativePropertiesBuildTask(mx.ProjectBuildTask):
    def __init__(self, subject, args):
        """
        :type subject: GraalVmNativeProperties
        """
        super(NativePropertiesBuildTask, self).__init__(args, 1, subject)

    def newestOutput(self):
        return mx.TimeStampFile(self.subject.output_file())

    def __str__(self):
        return "Checking " + basename(self.subject.output_file())

    def build(self):
        file_name = basename(self.subject.output_file())
        provided_properties = dict()
        components = self.subject.components
        dir_name = components[0].dir_name
        for dep in self.subject.deps:
            ext = mx.get_file_extension(dep.path)
            if ext.endswith('zip') or ext.endswith('jar'):
                arc = ZipFile(dep.path)
                if file_name in arc.namelist():
                    f = arc.open(file_name)
                else:
                    continue
            elif 'tar' in ext or ext.endswith('tgz'):
                arc = TarFile.open(dep.path)
                try:
                    f = arc.extractfile(file_name)
                except KeyError:
                    continue
            else:
                raise mx.abort("Unsupported archive format for support distribution: {}, extension={}".format(dep.path, ext))
            if provided_properties:
                mx.abort("More than one support distribution provides a 'native-image.properties' file for dir_name {}".format(dir_name))
            provided_properties = read_properties(f)

        if provided_properties:
            """:type: list[mx_sdk.GraalVmTruffleComponent] """
            launcher_configs = [launcher_config for component in components for launcher_config in component.launcher_configs if launcher_config.is_main_launcher]
            if len(launcher_configs) > 1:
                mx.abort("More than one 'main' launcher config found for dir_name {}: can not create a 'native-image.properties' files".format(dir_name))
            if launcher_configs:
                launcher_config = launcher_configs[0]
                if any((' ' in arg for arg in launcher_config.build_args)):
                    mx.abort("Unsupported space in launcher build argument: {} in main launcher for {}".format(launcher_config.build_args, dir_name))
                properties = {
                    'ImageName': basename(launcher_config.destination),
                    'LauncherClass': basename(launcher_config.main_class),
                    'LauncherClassPath': graalvm_home_relative_classpath(launcher_config.jar_distributions, _get_graalvm_archive_path('jre')),
                    'Args': ' '.join(launcher_config.build_args),
                }
                for p in ('ImageName', 'LauncherClass'):
                    if provided_properties[p] != properties[p]:
                        mx.abort("Inconsistent property '{}':\n - native-image.properties: {}\n - LauncherConfig: {}".format(p, provided_properties[p], properties[p]))
                if set(provided_properties['LauncherClassPath'].split(os.pathsep)) != set(properties['LauncherClassPath'].split(os.pathsep)):
                    mx.abort("Inconsistent property 'LauncherClassPath':\n - native-image.properties: {}\n - LauncherConfig: {}".format(provided_properties['LauncherClassPath'], properties['LauncherClassPath']))

    def clean(self, forBuild=False):
        if exists(self.subject.output_file()):
            os.unlink(self.subject.output_file())


class GraalVmNativeImage(mx.Project):
    __metaclass__ = ABCMeta

    def __init__(self, suite, name, deps, workingSets, native_image_config, theLicense=None, **kw_args):
        """
        :type native_image_config: mx_sdk.AbstractNativeImageConfig
        """
        assert isinstance(native_image_config, mx_sdk.AbstractNativeImageConfig), type(native_image_config).__name__
        self.native_image_config = native_image_config
        self.native_image_name = basename(native_image_config.destination)
        self.native_image_jar_distributions = list(native_image_config.jar_distributions)
        svm_support = _get_svm_support()
        if svm_support.is_supported():
            deps += self.native_image_jar_distributions
        super(GraalVmNativeImage, self).__init__(suite=suite, name=name, subDir=None, srcDirs=[], deps=deps,
                                                 workingSets=workingSets, d=_suite.dir, theLicense=theLicense,
                                                 **kw_args)
        if svm_support.is_supported() and self.is_native():
            if not hasattr(self, 'buildDependencies'):
                self.buildDependencies = []
            stage1 = get_stage1_graalvm_distribution()
            self.buildDependencies += ['{}:{}'.format(stage1.suite, stage1.name)]

    def getArchivableResults(self, use_relpath=True, single=False):
        yield self.output_file(), self.native_image_name

    def output_file(self):
        return join(self.get_output_base(), self.name, self.native_image_name)

    def build_args(self):
        return [mx_subst.string_substitutions.substitute(arg) for arg in self.native_image_config.build_args]

    def isPlatformDependent(self):
        return True

    @staticmethod
    def project_name(native_image_config):
        return basename(native_image_config.destination) + ".image"

    def is_native(self):
        return True


class GraalVmLauncher(GraalVmNativeImage):
    __metaclass__ = ABCMeta

    def __init__(self, suite, name, deps, workingSets, native_image_config, theLicense=None, stage1=False, **kw_args):
        """
        :type native_image_config: mx_sdk.LauncherConfig
        """
        assert isinstance(native_image_config, mx_sdk.LauncherConfig), type(native_image_config).__name__
        self.stage1 = stage1
        super(GraalVmLauncher, self).__init__(suite, name, deps, workingSets, native_image_config, theLicense=theLicense, **kw_args)

    def getBuildTask(self, args):
        if self.is_native():
            return GraalVmSVMLauncherBuildTask(self, args, _get_svm_support())
        else:
            return GraalVmBashLauncherBuildTask(self, args)

    def is_native(self):
        return _get_svm_support().is_supported() and not _force_bash_launchers(self.native_image_config, self.stage1 or None)

    def output_file(self):
        return join(self.get_output_base(), self.name, self.native_image_name)

    def get_containing_graalvm(self):
        if self.stage1:
            return get_stage1_graalvm_distribution()
        else:
            return get_final_graalvm_distribution()

    @staticmethod
    def launcher_project_name(native_image_config, stage1=False):
        is_bash = not _get_svm_support().is_supported() or _force_bash_launchers(native_image_config, stage1 or None)
        return GraalVmNativeImage.project_name(native_image_config) + ("-bash" if is_bash else "") + ("-stage1" if stage1 else "")


class GraalVmPolyglotLauncher(GraalVmLauncher):
    def __init__(self, suite, deps, workingSets, launcherConfig, **kw_args):
        for component in mx_sdk.graalvm_components():
            if isinstance(component, mx_sdk.GraalVmLanguage) and component.include_in_polyglot:
                for language_launcher_config in _get_launcher_configs(component):
                    if isinstance(language_launcher_config, mx_sdk.LanguageLauncherConfig):
                        launcherConfig['jar_distributions'] += language_launcher_config.jar_distributions
        launcher_config = mx_sdk.LauncherConfig(**launcherConfig)
        super(GraalVmPolyglotLauncher, self).__init__(suite, GraalVmLauncher.launcher_project_name(launcher_config), deps, workingSets, launcher_config, **kw_args)

    def build_args(self):
        graalvm_destination = get_final_graalvm_distribution().find_single_source_location('dependency:' + self.name)
        graalvm_destination = relpath(graalvm_destination, _get_graalvm_archive_path(""))
        return super(GraalVmPolyglotLauncher, self).build_args() + [
            '-H:-ParseRuntimeOptions',
            '-Dorg.graalvm.launcher.classpath=' + graalvm_home_relative_classpath(self.native_image_jar_distributions),
            '-Dorg.graalvm.launcher.relative.home=' + graalvm_destination
        ] + GraalVmLanguageLauncher.default_tool_options()


class GraalVmLibrary(GraalVmNativeImage):
    def __init__(self, suite, name, deps, workingSets, native_image_config, **kw_args):
        assert isinstance(native_image_config, mx_sdk.LibraryConfig), type(native_image_config).__name__
        super(GraalVmLibrary, self).__init__(suite, name, deps, workingSets, native_image_config=native_image_config, **kw_args)

        svm_support = _get_svm_support()
        assert svm_support.is_supported(), "Needs svm to build " + str(self)
        if not hasattr(self, 'buildDependencies'):
            self.buildDependencies = []
        stage1 = get_stage1_graalvm_distribution()
        self.buildDependencies += ['{}:{}'.format(stage1.suite, stage1.name)]

    def build_args(self):
        return super(GraalVmLibrary, self).build_args() + ["-H:Kind=SHARED_LIBRARY"]

    def getBuildTask(self, args):
        svm_support = _get_svm_support()
        assert svm_support.is_supported(), "Needs svm to build " + str(self)
        return GraalVmLibraryBuildTask(self, args, svm_support)

    def getArchivableResults(self, use_relpath=True, single=False):
        for e in super(GraalVmLibrary, self).getArchivableResults(use_relpath=use_relpath, single=single):
            yield e
            if single:
                return
        output_dir = dirname(self.output_file())
        for e in os.listdir(output_dir):
            absolute_path = join(output_dir, e)
            if isfile(absolute_path) and e.endswith('.h'):
                yield absolute_path, e


class GraalVmMiscLauncher(GraalVmLauncher):
    def __init__(self, native_image_config, stage1=False, **kw_args):
        super(GraalVmMiscLauncher, self).__init__(_suite, GraalVmLauncher.launcher_project_name(native_image_config, stage1=stage1), [], None, native_image_config, stage1=stage1, **kw_args)


class GraalVmLanguageLauncher(GraalVmLauncher):
    def __init__(self, native_image_config, stage1=False, **kw_args):
        super(GraalVmLanguageLauncher, self).__init__(_suite, GraalVmLauncher.launcher_project_name(native_image_config, stage1=stage1), [], None, native_image_config, stage1=stage1, **kw_args)

    @staticmethod
    def default_tool_options():
        return ["--tool:" + tool.dir_name for tool in mx_sdk.graalvm_components() if isinstance(tool, mx_sdk.GraalVmTool) and tool.include_by_default]

    def build_args(self):
        return super(GraalVmLanguageLauncher, self).build_args() + [
            '-H:-ParseRuntimeOptions',
            '-Dorg.graalvm.launcher.classpath=' + graalvm_home_relative_classpath(self.native_image_jar_distributions, graal_vm=self.get_containing_graalvm()),
            '-Dorg.graalvm.launcher.relative.language.home=' + self.native_image_config.destination.replace('/', os.path.sep)
        ] + GraalVmLanguageLauncher.default_tool_options()


class GraalVmNativeImageBuildTask(mx.ProjectBuildTask):
    __metaclass__ = ABCMeta

    def needsBuild(self, newestInput):
        sup = super(GraalVmNativeImageBuildTask, self).needsBuild(newestInput)
        if sup[0]:
            return sup
        out_file = mx.TimeStampFile(self.subject.output_file())
        if not out_file.exists():
            return True, '{} does not exist'.format(out_file.path)
        if newestInput and out_file.isOlderThan(newestInput):
            return True, '{} is older than {}'.format(out_file, newestInput)
        reason = self.native_image_needs_build(out_file)
        if reason:
            return True, reason
        return False, None

    def native_image_needs_build(self, out_file):
        # TODO check if definition has changed
        return None

    def newestOutput(self):
        return mx.TimeStampFile(self.subject.output_file())

    def clean(self, forBuild=False):
        out_file = self.subject.output_file()
        if exists(out_file):
            os.unlink(out_file)

    def __str__(self):
        return 'Building {}'.format(self.subject.name)


class GraalVmBashLauncherBuildTask(GraalVmNativeImageBuildTask):
    def __init__(self, subject, args):
        """
        :type subject: GraalVmNativeImage
        """
        super(GraalVmBashLauncherBuildTask, self).__init__(args, 1, subject)

    @staticmethod
    def _template_file():
        return join(_suite.mxDir, 'launcher_template.sh')

    def native_image_needs_build(self, out_file):
        sup = super(GraalVmBashLauncherBuildTask, self).native_image_needs_build(out_file)
        if sup:
            return sup
        if out_file.isOlderThan(self._template_file()):
            return 'template {} updated'.format(self._template_file())
        return None

    def build(self):
        output_file = self.subject.output_file()
        mx.ensure_dir_exists(dirname(output_file))
        graal_vm = self.subject.get_containing_graalvm()
        script_destination_directory = dirname(graal_vm.find_single_source_location('dependency:' + self.subject.name))
        jre_bin = _get_graalvm_archive_path('jre/bin', graal_vm=graal_vm)

        def _get_classpath():
            return graalvm_home_relative_classpath(self.subject.native_image_jar_distributions, script_destination_directory, graal_vm=graal_vm)

        def _get_jre_bin():
            return relpath(jre_bin, script_destination_directory)

        def _get_main_class():
            return self.subject.native_image_config.main_class

        _template_subst = mx_subst.SubstitutionEngine(mx_subst.string_substitutions)
        _template_subst.register_no_arg('classpath', _get_classpath)
        _template_subst.register_no_arg('jre_bin', _get_jre_bin)
        _template_subst.register_no_arg('main_class', _get_main_class)

        with open(self._template_file(), 'r') as template, mx.SafeFileCreation(output_file) as sfc, open(sfc.tmpPath, 'w') as launcher:
            for line in template:
                launcher.write(_template_subst.substitute(line))
        os.chmod(output_file, 0o755)


def _get_graalvm_archive_path(jdk_path, graal_vm=None):
    if graal_vm is None:
        graal_vm = get_final_graalvm_distribution()
    if graal_vm.jdk_base and graal_vm.jdk_base != '.':
        if jdk_path and jdk_path != '.':
            return graal_vm.jdk_base + '/' + jdk_path
        else:
            return graal_vm.jdk_base
    return jdk_path


@contextmanager
def lock_directory(path):
    with open(join(path, '.lock'), 'w') as fd:
        try:
            fcntl.flock(fd, fcntl.LOCK_EX)
            yield
        finally:
            fcntl.flock(fd, fcntl.LOCK_UN)


# Those libraries are optional runtime dependencies of SVM
_known_missing_jars = {
    'HAMCREST',
    'JUNIT',
    'JUNIT_TOOL',
    'JLINE',
    'TRUFFLE_DEBUG',
    'NANO_HTTPD',
    'NANO_HTTPD_WEBSERVER',
    'JFFI',
    'JNR_FFI',
    'JNR_INVOKE',
    'JFFI_NATIVE',
    'JNR_POSIX',
    'JNR_CONSTANTS',
    'JDK_TOOLS',
}


def graalvm_home_relative_classpath(dependencies, start=None, with_boot_jars=False, graal_vm=None):
    if graal_vm is None:
        graal_vm = get_final_graalvm_distribution()
    start = start or _get_graalvm_archive_path('', graal_vm=graal_vm)
    assert start.startswith(_get_graalvm_archive_path('', graal_vm=graal_vm)), start + " does not start with " + _get_graalvm_archive_path('', graal_vm=graal_vm)
    """:type : GraalVmLayoutDistribution"""
    boot_jars_directory = "jre/lib/boot"
    if graal_vm.jdk_base and graal_vm.jdk_base != '.':
        assert not graal_vm.jdk_base.endswith('/')
        boot_jars_directory = graal_vm.jdk_base + "/" + boot_jars_directory
    _cp = set()
    mx.logv("Composing classpath for " + str(dependencies) + ". Entries:\n" + '\n'.join(('- {}:{}'.format(d.suite, d.name) for d in mx.classpath_entries(dependencies))))
    for _cp_entry in mx.classpath_entries(dependencies):
        if _cp_entry.isJdkLibrary() or _cp_entry.isJreLibrary():
            jdk = _get_jdk()
            jdk_location = relpath(_cp_entry.classpath_repr(jdk), jdk.home)
            graalvm_location = join(graal_vm.jdk_base, jdk_location)
        else:
            graalvm_location = graal_vm.find_single_source_location('dependency:{}:{}'.format(_cp_entry.suite, _cp_entry.name), fatal_if_missing=False)
            if graalvm_location is None and _cp_entry.isDistribution():
                # Try to find an overlapping distribution
                for _, layout_source in graal_vm._walk_layout():
                    if layout_source['source_type'] == 'dependency' and layout_source['path'] is None:
                        d = mx.dependency(layout_source['dependency'])
                        if d.isDistribution():
                            if _cp_entry in d.overlapped_distributions() and set(_cp_entry.archived_deps()) <= set(d.archived_deps()):
                                mx.logv("{}:{} is not available in GraalVM, replacing with {}:{}".format(_cp_entry.suite, _cp_entry.name, d.suite, d.name))
                                graalvm_location = graal_vm.find_single_source_location('dependency:{}:{}'.format(d.suite, d.name))
                                break
            if graalvm_location is None:
                if _cp_entry.name in _known_missing_jars:
                    mx.warn("Skipping known missing dependency {} when building classpath for {}".format(_cp_entry.name, dependencies))
                    continue
                mx.abort("Could not find '{}:{}' in GraalVM ('{}')".format(_cp_entry.suite, _cp_entry.name, graal_vm.name))
        if not with_boot_jars and (graalvm_location.startswith(boot_jars_directory) or _cp_entry.isJreLibrary()):
            continue
        _cp.add(relpath(graalvm_location, start))
    return ":".join(_cp)


class GraalVmSVMNativeImageBuildTask(GraalVmNativeImageBuildTask):
    def __init__(self, subject, args, svm_support):
        """
        :type subject: GraalVmNativeImage
        :type svm_support: SvmSupport
        """
        super(GraalVmSVMNativeImageBuildTask, self).__init__(args, min(8, mx.cpu_count()), subject)
        self.svm_support = svm_support

    def build(self):
        build_args = self.get_build_args(prepare=False)
        output_file = self.subject.output_file()
        mx.ensure_dir_exists(dirname(output_file))

        # Disable build server (different Java properties on each build prevent server reuse)
        self.svm_support.native_image(build_args, output_file)

        with open(self._get_command_file(), 'w') as f:
            f.writelines((l + os.linesep for l in build_args))

    def native_image_needs_build(self, out_file):
        sup = super(GraalVmSVMNativeImageBuildTask, self).native_image_needs_build(out_file)
        if sup:
            return sup
        previous_build_args = []
        command_file = self._get_command_file()
        if exists(command_file):
            with open(command_file) as f:
                previous_build_args = [l.rstrip('\r\n') for l in f.readlines()]
        args = self.get_build_args(prepare=True)
        if previous_build_args != args:
            mx.logv("{} != {}".format(previous_build_args, args))
            return 'image command changed'
        return None

    def _get_command_file(self):
        return self.subject.output_file() + '.cmd'

    def get_build_args(self, prepare=True):
        version = _suite.release_version()
        build_args = [
            '-Dorg.graalvm.version={}'.format(version),
            '-Dgraalvm.version={}'.format(version),
        ]
        if _debug_images():
            build_args += ['-ea', '-H:-AOTInline']
        if not prepare and self.svm_support.is_debug_supported():
            build_args += ['-g']
        if self.subject.deps:
            build_args += ['-cp', mx.classpath(self.subject.native_image_jar_distributions)]
        build_args += self.subject.build_args()

        # rewrite --language:all & --tool:all
        final_build_args = []
        for build_arg in build_args:
            if build_arg == "--language:all":
                final_build_args += ["--language:" + component.dir_name for component in mx_sdk.graalvm_components() if isinstance(component, mx_sdk.GraalVmLanguage) and component.include_in_polyglot]
            elif build_arg == "--tool:all":
                final_build_args += ["--tool:" + component.dir_name for component in mx_sdk.graalvm_components() if isinstance(component, mx_sdk.GraalVmTool) and component.include_in_polyglot]
            else:
                final_build_args.append(build_arg)
        return final_build_args


class GraalVmSVMLauncherBuildTask(GraalVmSVMNativeImageBuildTask):
    def get_build_args(self, prepare=True):
        main_class = self.subject.native_image_config.main_class
        return super(GraalVmSVMLauncherBuildTask, self).get_build_args(prepare=prepare) + [main_class]


class GraalVmLibraryBuildTask(GraalVmSVMNativeImageBuildTask):
    pass


class InstallableComponentArchiver(mx.Archiver):
    def __init__(self, path, component, **kw_args):
        """
        :type path: str
        :type component: mx_sdk.GraalVmLanguage
        :type kind: str
        :type reset_user_group: bool
        :type duplicates_action: str
        :type context: object
        """
        super(InstallableComponentArchiver, self).__init__(path, **kw_args)
        self.component = component
        self.permissions = []
        self.symlinks = []

    @staticmethod
    def _perm_str(filename):
        _perm = str(oct(os.lstat(filename).st_mode)[-3:])
        _str = ''
        for _p in _perm:
            if _p == '7':
                _str += 'rwx'
            elif _p == '6':
                _str += 'rw-'
            elif _p == '5':
                _str += 'r-x'
            elif _p == '4':
                _str += 'r--'
            elif _p == '0':
                _str += '---'
            else:
                mx.abort('File {} has unsupported permission {}'.format(filename, _perm))
        return _str

    def add(self, filename, archive_name, provenance):
        self.permissions.append('{} = {}'.format(archive_name, self._perm_str(filename)))
        super(InstallableComponentArchiver, self).add(filename, archive_name, provenance)

    def add_str(self, data, archive_name, provenance):
        self.permissions.append('{} = {}'.format(archive_name, 'rw-rw-r--'))
        super(InstallableComponentArchiver, self).add_str(data, archive_name, provenance)

    def add_link(self, target, archive_name, provenance):
        self.permissions.append('{} = {}'.format(archive_name, 'rwxrwxrwx'))
        self.symlinks.append('{} = {}'.format(archive_name, target))
        # do not add symlinks, use the metadata to create them

    def __exit__(self, exc_type, exc_value, traceback):
        _manifest_str = """Bundle-Name: {name}
Bundle-Symbolic-Name: org.graalvm.{id}
Bundle-Version: {version}
Bundle-RequireCapability: org.graalvm; filter:="(&(graalvm_version={version})(os_name={os})(os_arch={arch}))"
x-GraalVM-Polyglot-Part: {polyglot}
x-GraalVM-Working-Directories: {workdir}
""".format(  # GR-10249: the manifest file must end with a newline
            name=self.component.name,
            id=self.component.dir_name,
            version=_suite.release_version(),
            os=get_graalvm_os(),
            arch=mx.get_arch(),
            polyglot=isinstance(self.component, mx_sdk.GraalVmTruffleComponent) and self.component.include_in_polyglot
                        and (not isinstance(self.component, mx_sdk.GraalVmTool) or self.component.include_by_default),
            workdir=join('jre', 'languages', self.component.dir_name))

        if self.component.post_install_msg:
            _manifest_str += """x-GraalVM-Message-PostInst: {msg}
""".format(msg=self.component.post_install_msg.replace("\\", "\\\\").replace("\n", "\\n"))

        _manifest_lines = []
        for l in _manifest_str.split('\n'):
            _first = True
            while len(l) > 72:
                _manifest_lines += [("" if _first else " ") + l[:72]]
                l = l[72:]
                _first = False
            if len(l) > 0:
                _manifest_lines += [("" if _first else " ") + l]

        _manifest_str_wrapped = '\n'.join(_manifest_lines) + "\n"
        _manifest_arc_name = 'META-INF/MANIFEST.MF'

        _permissions_str = '\n'.join(self.permissions)
        _permissions_arc_name = 'META-INF/permissions'

        _symlinks_str = '\n'.join(self.symlinks)
        _symlinks_arc_name = 'META-INF/symlinks'

        for _str, _arc_name in [(_manifest_str_wrapped, _manifest_arc_name), (_permissions_str, _permissions_arc_name),
                                (_symlinks_str, _symlinks_arc_name)]:
            self.add_str(_str, _arc_name, '{}<-string:{}'.format(_arc_name, _str))

        super(InstallableComponentArchiver, self).__exit__(exc_type, exc_value, traceback)


class GraalVmInstallableComponent(BaseGraalVmLayoutDistribution, mx.LayoutJARDistribution):  # pylint: disable=R0901
    def __init__(self, component, **kw_args):
        """
        :type component: mx_sdk.GraalVmLanguage
        """
        self.main_component = component

        def create_archive(path, **_kw_args):
            assert len(self.components) == 1
            return InstallableComponentArchiver(path, self.components[0], **_kw_args)

        other_involved_components = []
        if _get_svm_support().is_supported() and _get_launcher_configs(component):
            other_involved_components += [c for c in mx_sdk.graalvm_components() if c.dir_name == 'svm']

        name = '{}_INSTALLABLE'.format(component.dir_name.upper())
        for launcher_config in _get_launcher_configs(component):
            if _force_bash_launchers(launcher_config):
                name += '_B' + basename(launcher_config.destination).upper()
        if other_involved_components:
            name += '_' + '_'.join(sorted((component.short_name.upper() for component in other_involved_components)))
        self.maven = True
        super(GraalVmInstallableComponent, self).__init__(
            suite=_suite,
            name=name,
            deps=[],
            components=[component],
            is_graalvm=False,
            exclLibs=[],
            platformDependent=True,
            theLicense=None,
            testDistribution=False,
            layout={},
            archive_factory=create_archive,
            path=None,
            **kw_args)


class GraalVmStandaloneComponent(mx.LayoutTARDistribution):  # pylint: disable=too-many-ancestors
    def __init__(self, installable, **kw_args):
        """
        :type installable: GraalVmInstallableComponent
        """
        support_dir_pattern = '<jdk_base>/jre/languages/{}/'.format(installable.main_component.dir_name)
        other_comp_names = []
        if _get_svm_support().is_supported() and _get_launcher_configs(installable.main_component):
            other_comp_names += [c.short_name for c in mx_sdk.graalvm_components() if c.dir_name == 'svm']

<<<<<<< HEAD
        main_comp_name = installable.main_component.name
        version = _suite.release_version()

        name = '{comp_name}_{other_comp_names}_{version}'.format(comp_name=main_comp_name, other_comp_names='-'.join(other_comp_names), version=version).upper().replace('-', '_')
=======
        main_comp_name = installable.main_component.dir_name
        version = _suite.release_version()

        name = '_'.join([main_comp_name, 'standalone'] + other_comp_names).upper().replace('-', '_')
>>>>>>> 0be47988
        base_dir = './{comp_name}-{version}-{os}-{arch}/'.format(comp_name=main_comp_name, version=version, os=get_graalvm_os(), arch=mx.get_arch()).lower().replace('_', '-')
        layout = {}

        def is_jar_distribution(val):
            def _is_jar_distribution(val):
                return isinstance(mx.dependency(val, fatalIfMissing=False), mx.JARDistribution)

            if isinstance(val, str):
                return val.startswith('dependency:') and _is_jar_distribution(val.split(':', 1)[1])
            if isinstance(val, dict):
                return val['source_type'] == 'dependency' and _is_jar_distribution(val['dependency'])
            return False

        for key, value in installable.layout.items():
            # if the key refers to the support dir
            if key.startswith(support_dir_pattern):
                # take only the values that are not JAR distributions
                new_value = [v for v in value if not is_jar_distribution(v)]
                if new_value:
                    new_key = base_dir + key.split(support_dir_pattern, 1)[1]
                    layout[new_key] = new_value

<<<<<<< HEAD
=======
        self.maven = True
>>>>>>> 0be47988
        super(GraalVmStandaloneComponent, self).__init__(
            suite=_suite,
            name=name,
            deps=[],
            layout=layout,
            path=None,
            platformDependent=True,
            theLicense=None,
            path_substitutions=installable.path_substitutions,
            string_substitutions=installable.string_substitutions,
            **kw_args)


_final_graalvm_distribution = 'uninitialized'
_stage1_graalvm_distribution = 'uninitialized'
_lib_polyglot_project = 'uninitialized'
_polyglot_launcher_project = 'uninitialized'
_base_graalvm_layout = {
    "<jdk_base>/": [
        "file:GRAALVM-README.md",
    ],
    "<jdk_base>/jre/lib/": ["extracted-dependency:truffle:TRUFFLE_NFI_NATIVE/include"],
    "<jdk_base>/jre/lib/boot/": [
        "dependency:sdk:GRAAL_SDK",
        "dependency:sdk:GRAAL_SDK/*.src.zip",
    ],
    "<jdk_base>/jre/lib/graalvm/": [
        "dependency:sdk:LAUNCHER_COMMON",
        "dependency:sdk:LAUNCHER_COMMON/*.src.zip",
    ],
    "<jdk_base>/jre/lib/jvmci/parentClassLoader.classpath": [
        "string:../truffle/truffle-api.jar:../truffle/locator.jar:../truffle/truffle-nfi.jar",
    ],
    "<jdk_base>/jre/lib/truffle/": [
        "dependency:truffle:TRUFFLE_API",
        "dependency:truffle:TRUFFLE_API/*.src.zip",
        "dependency:truffle:TRUFFLE_DSL_PROCESSOR",
        "dependency:truffle:TRUFFLE_DSL_PROCESSOR/*.src.zip",
        "dependency:truffle:TRUFFLE_NFI",
        "dependency:truffle:TRUFFLE_NFI/*.src.zip",
        "dependency:truffle:TRUFFLE_TCK",
        "dependency:truffle:TRUFFLE_TCK/*.src.zip",
        "dependency:LOCATOR",
        "dependency:LOCATOR/*.src.zip",
        "extracted-dependency:truffle:TRUFFLE_NFI_NATIVE/include",
    ],
}


def get_stage1_graalvm_distribution():
    """:rtype: GraalVmLayoutDistribution"""
    global _stage1_graalvm_distribution
    if _stage1_graalvm_distribution == 'uninitialized':
        _stage1_graalvm_distribution = GraalVmLayoutDistribution("graalvm", _base_graalvm_layout, stage1=True)
        _stage1_graalvm_distribution.description = "GraalVM distribution (stage1)"
        _stage1_graalvm_distribution.maven = False
    return _stage1_graalvm_distribution


def get_final_graalvm_distribution():
    """:rtype: GraalVmLayoutDistribution"""
    global _final_graalvm_distribution
    if _final_graalvm_distribution == 'uninitialized':
        _final_graalvm_distribution = GraalVmLayoutDistribution("graalvm", _base_graalvm_layout)
        _final_graalvm_distribution.description = "GraalVM distribution"
        _final_graalvm_distribution.maven = True
    return _final_graalvm_distribution


def get_lib_polyglot_project():
    global _lib_polyglot_project
    if _lib_polyglot_project == 'uninitialized':
        if not _get_svm_support().is_supported() or not _with_polyglot_lib_project():
            _lib_polyglot_project = None
        else:
            polyglot_lib_build_args = []
            polyglot_lib_jar_dependencies = []
            polyglot_lib_build_dependencies = []
            has_polyglot_lib_entrypoints = False
            if "LIBPOLYGLOT_DISABLE_BACKGROUND_COMPILATION" in os.environ:
                polyglot_lib_build_args += ["-R:-TruffleBackgroundCompilation"]
            for component in mx_sdk.graalvm_components():
                has_polyglot_lib_entrypoints |= component.has_polyglot_lib_entrypoints
                polyglot_lib_build_args += component.polyglot_lib_build_args
                polyglot_lib_jar_dependencies += component.polyglot_lib_jar_dependencies
                polyglot_lib_build_dependencies += component.polyglot_lib_build_dependencies

            if not has_polyglot_lib_entrypoints:
                _lib_polyglot_project = None
            else:
                lib_polyglot_config = mx_sdk.LibraryConfig(
                    destination="<lib:polyglot>",
                    jar_distributions=polyglot_lib_jar_dependencies,
                    build_args=[
                        "--language:all",
                        "-Dgraalvm.libpolyglot=true",
                        "-Dorg.graalvm.polyglot.install_name_id=@rpath/jre/lib/polyglot/<lib:polyglot>"
                    ] + GraalVmLanguageLauncher.default_tool_options() + polyglot_lib_build_args,
                )
                _lib_polyglot_project = GraalVmLibrary(_suite, GraalVmNativeImage.project_name(lib_polyglot_config), [], None, lib_polyglot_config)

                if polyglot_lib_build_dependencies:
                    if not hasattr(_lib_polyglot_project, 'buildDependencies'):
                        _lib_polyglot_project.buildDependencies = []
                    _lib_polyglot_project.buildDependencies += polyglot_lib_build_dependencies
    return _lib_polyglot_project


def get_polyglot_launcher_project():
    """:rtype: GraalVmPolyglotLauncher"""
    global _polyglot_launcher_project
    if _polyglot_launcher_project == 'uninitialized':
        if _with_polyglot_launcher_project():
            _polyglot_launcher_project = GraalVmPolyglotLauncher(
                suite=_suite,
                deps=[],
                workingSets=None,
                launcherConfig={
                    "build_args": [
                        "-H:-ParseRuntimeOptions",
                        "-H:Features=org.graalvm.launcher.PolyglotLauncherFeature",
                        "--language:all"
                    ],
                    "jar_distributions": [
                        "sdk:LAUNCHER_COMMON",
                    ],
                    "main_class": "org.graalvm.launcher.PolyglotLauncher",
                    "destination": "polyglot",
                }
            )
        else:
            _polyglot_launcher_project = None
    return _polyglot_launcher_project


def register_vm_config(config_name, components):
    """
    :type config_name: str
    :type components: list[str]
    """
    _vm_configs[config_name] = components


_launcher_configs = None


def _get_launcher_configs(component):
    """ :rtype : list[mx_sdk.LauncherConfig]"""
    global _launcher_configs
    if _launcher_configs is None:
        launchers = {}
        for component_ in mx_sdk.graalvm_components():
            for launcher_config in component_.launcher_configs:
                launcher_name = launcher_config.destination
                if launcher_name in launchers:
                    _, prev_component = launchers[launcher_name]
                    if prev_component.priority > component_.priority:
                        continue
                    if prev_component.priority == component_.priority:
                        raise mx.abort("Conflicting launchers: {} and {} both declare a launcher called {}".format(component_.name, prev_component.name, launcher_name))
                launchers[launcher_name] = launcher_config, component_
        _launcher_configs = {}
        for launcher_config, component_ in launchers.values():
            _launcher_configs.setdefault(component_.name, []).append(launcher_config)
    return _launcher_configs.get(component.name, [])


def mx_register_dynamic_suite_constituents(register_project, register_distribution):
    """
    :type register_project: (mx.Project) -> None
    :type register_distribution: (mx.Distribution) -> None
    """
    if has_component('FastR'):
        fastr_release_env = mx.get_env('FASTR_RELEASE', None)
        if fastr_release_env is None:
            mx.abort("When including FastR, please set FASTR_RELEASE to true (env FASTR_RELEASE=true mx ...). Got FASTR_RELEASE={}".format(fastr_release_env))
        if mx.get_env('FASTR_RFFI') not in (None, ''):
            mx.abort("When including FastR, FASTR_RFFI should not be set. Got FASTR_RFFI=" + mx.get_env('FASTR_RFFI'))

    register_distribution(get_final_graalvm_distribution())

    id_to_component = dict()
    names = set()
    short_names = set()
    needs_stage1 = False
    for component in mx_sdk.graalvm_components():
        if component.name in names:
            mx.abort("Two components are named '{}'. The name should be unique".format(component.name))
        if component.short_name in short_names:
            mx.abort("Two components have short name '{}'. The short names should be unique".format(component.short_name))
        names.add(component.name)
        short_names.add(component.short_name)
        id_to_component.setdefault(component.dir_name, []).append(component)
        if isinstance(component, mx_sdk.GraalVmLanguage) and component.dir_name != 'js':
            register_distribution(GraalVmInstallableComponent(component))
        if register_project:
<<<<<<< HEAD
            for launcher_config in _get_launcher_configs(component):
                if isinstance(component, mx_sdk.GraalVmTruffleComponent):
                    config_class = GraalVmLanguageLauncher
                else:
                    config_class = GraalVmMiscLauncher
                launcher_project = config_class(launcher_config)
                if not _force_bash_launchers(launcher_config):
                    register_project(config_class(launcher_config, force_bash=True))
                    needs_stage1 = True
                register_project(launcher_project)
        if isinstance(component, mx_sdk.GraalVmLanguage) and component.dir_name != 'js':
=======
            if isinstance(component, mx_sdk.GraalVmTruffleComponent):
                config_class = GraalVmLanguageLauncher
            else:
                config_class = GraalVmMiscLauncher
            for launcher_config in _get_launcher_configs(component):
                launcher_project = config_class(launcher_config)
                register_project(launcher_project)
                if launcher_project.is_native():
                    needs_stage1 = True
        # The JS components have issues ATM since they share the same directory
        if isinstance(component, mx_sdk.GraalVmLanguage) and not (_disable_installable(component) or component.dir_name == 'js'):
>>>>>>> 0be47988
            installable_component = GraalVmInstallableComponent(component)
            register_distribution(installable_component)
            if _get_svm_support().is_supported() and not _has_forced_launchers(component):
                register_distribution(GraalVmStandaloneComponent(installable_component))
<<<<<<< HEAD

    if needs_stage1:
        register_distribution(get_stage1_graalvm_distribution())
=======
>>>>>>> 0be47988

    if register_project:
        lib_polyglot_project = get_lib_polyglot_project()
        if lib_polyglot_project:
            needs_stage1 = True
            register_project(lib_polyglot_project)
        for components in id_to_component.values():
            truffle_components = [component for component in components if isinstance(component, mx_sdk.GraalVmTruffleComponent)]
            if truffle_components:
                register_project(GraalVmNativeProperties(truffle_components))

        polyglot_launcher_project = get_polyglot_launcher_project()
        if polyglot_launcher_project:
            needs_stage1 = True
            register_project(polyglot_launcher_project)

    if needs_stage1:
        if register_project:
            for component in mx_sdk.graalvm_components():
                if isinstance(component, mx_sdk.GraalVmTruffleComponent):
                    config_class = GraalVmLanguageLauncher
                else:
                    config_class = GraalVmMiscLauncher
                for launcher_config in _get_launcher_configs(component):
                    register_project(config_class(launcher_config, stage1=True))
        register_distribution(get_stage1_graalvm_distribution())


def has_component(name):
    return any((c.short_name == name or c.name == name for c in mx_sdk.graalvm_components()))


def graalvm_output():
    _graalvm = get_final_graalvm_distribution()
    _output_root = join(_suite.dir, _graalvm.output)
    return join(_output_root, _graalvm.jdk_base)


def graalvm_dist_name():
    return get_final_graalvm_distribution().name


def graalvm_version():
    return _suite.release_version()


def graalvm_home():
    _graalvm_dist = get_final_graalvm_distribution()
    return join(_graalvm_dist.output, _graalvm_dist.jdk_base)


def log_graalvm_dist_name(args):
    """print the name of the GraalVM distribution"""
    parser = ArgumentParser(prog='mx graalvm-dist-name', description='Print the name of the GraalVM distribution')
    _ = parser.parse_args(args)
    mx.log(graalvm_dist_name())
<<<<<<< HEAD


=======


>>>>>>> 0be47988
def log_graalvm_version(args):
    """print the GraalVM version"""
    parser = ArgumentParser(prog='mx graalvm-version', description='Print the GraalVM version')
    _ = parser.parse_args(args)
    mx.log(graalvm_version())
<<<<<<< HEAD


=======


>>>>>>> 0be47988
def log_graalvm_home(args):
    """print the GraalVM home dir"""
    parser = ArgumentParser(prog='mx graalvm-home', description='Print the GraalVM home directory')
    _ = parser.parse_args(args)
    mx.log(graalvm_home())
<<<<<<< HEAD
=======


def graalvm_show(args):
    """print the GraalVM config"""
    parser = ArgumentParser(prog='mx graalvm-show', description='Print the GraalVM config')
    _ = parser.parse_args(args)

    graalvm_dist = get_final_graalvm_distribution()
    mx.log("GraalVM distribution: {}".format(graalvm_dist))
    mx.log("Version: {}".format(_suite.release_version()))
    mx.log("Components:")
    for component in mx_sdk.graalvm_components():
        mx.log(" - {} ('{}', /{})".format(component.name, component.short_name, component.dir_name))

    launchers = [p for p in _suite.projects if isinstance(p, GraalVmLauncher) and p.get_containing_graalvm() == graalvm_dist]
    if launchers:
        mx.log("Launchers:")
        for launcher in launchers:
            mx.log(" - {} ({})".format(launcher.native_image_name, "native" if launcher.is_native() else "bash"))
    else:
        mx.log("No launcher")

    libraries = [p for p in _suite.projects if isinstance(p, GraalVmLibrary)]
    if libraries:
        mx.log("Libraries:")
        for library in libraries:
            mx.log(" - {}".format(library.native_image_name))
    else:
        mx.log("No library")

    installables = [d for d in _suite.dists if isinstance(d, GraalVmInstallableComponent)]
    if installables:
        mx.log("Installables:")
        for i in installables:
            mx.log(" - {}".format(i))
    else:
        mx.log("No installable")

    standalones = [d for d in _suite.dists if isinstance(d, GraalVmStandaloneComponent)]
    if standalones:
        mx.log("Standalones:")
        for s in standalones:
            mx.log(" - {}".format(s))
    else:
        mx.log("No standalone")
>>>>>>> 0be47988


def _env_var_to_bool(name, default='false'):
    val = mx.get_env(name, default)
    b = _str_to_bool(val)
    if isinstance(b, bool):
        return b
    else:
        raise mx.abort("Invalid boolean env var value {}={}; expected: <true | false>".format(name, val))


def _str_to_bool(val):
    """
    :type val: str
    :rtype: str | bool
    """
    low_val = val.lower()
    if low_val in ('false', '0', 'no'):
        return False
    elif low_val in ('true', '1', 'yes'):
        return True
    return val


mx_gate.add_gate_runner(_suite, mx_vm_gate.gate)
mx.add_argument('--disable-libpolyglot', action='store_true', help='Disable the \'polyglot\' library project')
mx.add_argument('--disable-polyglot', action='store_true', help='Disable the \'polyglot\' launcher project')
mx.add_argument('--disable-installables', action='store', help='Disable the \'installable\' distributions for gu.'
                                                               'This can be a comma-separated list of disabled components short names or `true` to disable all installables.', default=None)
mx.add_argument('--debug-images', action='store_true', help='Build native images in debug mode: -H:-AOTInline and with -ea')
mx.add_argument('--force-bash-launchers', action='store', help='Force the use of bash launchers instead of native images.'
                                                               'This can be a comma-separated list of disabled launchers or `true` to disable all native launchers.', default=None)
mx.add_argument('--no-sources', action='store_true', help='Do not include the archives with the source files of open-source components')

register_vm_config('ce', ['cmp', 'gu', 'gvm', 'ins', 'js', 'njs', 'polynative', 'pro', 'rgx', 'slg', 'svm', 'tfl', 'libpoly', 'poly'])


def _debug_images():
    return mx.get_opts().debug_images or _env_var_to_bool('DEBUG_IMAGES')


def _with_polyglot_lib_project():
    return not (mx.get_opts().disable_libpolyglot or _env_var_to_bool('DISABLE_LIBPOLYGLOT'))


def _with_polyglot_launcher_project():
    return not (mx.get_opts().disable_polyglot or _env_var_to_bool('DISABLE_POLYGLOT'))


def _force_bash_launchers(launcher, forced=None):
    """
    :type launcher: str | mx_sdk.AbstractNativeImageConfig
    :type forced: bool | None | str | list[str]
    """
    if forced is None:
        forced = _str_to_bool(mx.get_opts().force_bash_launchers or mx.get_env('FORCE_BASH_LAUNCHERS', 'false'))
    if isinstance(forced, bool):
        return forced
    if isinstance(forced, str):
        forced = forced.split(',')
    if isinstance(launcher, mx_sdk.AbstractNativeImageConfig):
        launcher = launcher.destination
    launcher_name = basename(launcher)
    return launcher_name in forced


<<<<<<< HEAD
def _has_forced_launchers(component, forced=None):
    for launcher_config in component.launcher_configs:
=======
def _disable_installable(component):
    """ :type component: str | mx_sdk.GraalVmComponent """
    disabled = _str_to_bool(mx.get_opts().disable_installables or mx.get_env('DISABLE_INSTALLABLES', 'false'))
    if isinstance(disabled, bool):
        return disabled
    if isinstance(disabled, str):
        disabled = disabled.split(',')
    if isinstance(component, mx_sdk.GraalVmComponent):
        component = component.short_name
    return component in disabled


def _has_forced_launchers(component, forced=None):
    for launcher_config in _get_launcher_configs(component):
>>>>>>> 0be47988
        if _force_bash_launchers(launcher_config, forced):
            return True
    return False


def _include_sources():
    return not (mx.get_opts().no_sources or _env_var_to_bool('NO_SOURCES'))


mx.update_commands(_suite, {
    'graalvm-dist-name': [log_graalvm_dist_name, ''],
    'graalvm-version': [log_graalvm_version, ''],
    'graalvm-home': [log_graalvm_home, ''],
<<<<<<< HEAD
=======
    'graalvm-show': [graalvm_show, ''],
>>>>>>> 0be47988
})<|MERGE_RESOLUTION|>--- conflicted
+++ resolved
@@ -338,11 +338,7 @@
         else:
             for component in components:
                 for launcher_config in _get_launcher_configs(component):
-<<<<<<< HEAD
-                    if _force_bash_launchers(launcher_config, force_bash):
-=======
                     if _force_bash_launchers(launcher_config):
->>>>>>> 0be47988
                         components_set.add('b' + basename(launcher_config.destination))
 
         # Use custom distribution name and base dir for registered vm configurations
@@ -1188,17 +1184,10 @@
         if _get_svm_support().is_supported() and _get_launcher_configs(installable.main_component):
             other_comp_names += [c.short_name for c in mx_sdk.graalvm_components() if c.dir_name == 'svm']
 
-<<<<<<< HEAD
-        main_comp_name = installable.main_component.name
-        version = _suite.release_version()
-
-        name = '{comp_name}_{other_comp_names}_{version}'.format(comp_name=main_comp_name, other_comp_names='-'.join(other_comp_names), version=version).upper().replace('-', '_')
-=======
         main_comp_name = installable.main_component.dir_name
         version = _suite.release_version()
 
         name = '_'.join([main_comp_name, 'standalone'] + other_comp_names).upper().replace('-', '_')
->>>>>>> 0be47988
         base_dir = './{comp_name}-{version}-{os}-{arch}/'.format(comp_name=main_comp_name, version=version, os=get_graalvm_os(), arch=mx.get_arch()).lower().replace('_', '-')
         layout = {}
 
@@ -1221,10 +1210,7 @@
                     new_key = base_dir + key.split(support_dir_pattern, 1)[1]
                     layout[new_key] = new_value
 
-<<<<<<< HEAD
-=======
         self.maven = True
->>>>>>> 0be47988
         super(GraalVmStandaloneComponent, self).__init__(
             suite=_suite,
             name=name,
@@ -1418,22 +1404,7 @@
         names.add(component.name)
         short_names.add(component.short_name)
         id_to_component.setdefault(component.dir_name, []).append(component)
-        if isinstance(component, mx_sdk.GraalVmLanguage) and component.dir_name != 'js':
-            register_distribution(GraalVmInstallableComponent(component))
         if register_project:
-<<<<<<< HEAD
-            for launcher_config in _get_launcher_configs(component):
-                if isinstance(component, mx_sdk.GraalVmTruffleComponent):
-                    config_class = GraalVmLanguageLauncher
-                else:
-                    config_class = GraalVmMiscLauncher
-                launcher_project = config_class(launcher_config)
-                if not _force_bash_launchers(launcher_config):
-                    register_project(config_class(launcher_config, force_bash=True))
-                    needs_stage1 = True
-                register_project(launcher_project)
-        if isinstance(component, mx_sdk.GraalVmLanguage) and component.dir_name != 'js':
-=======
             if isinstance(component, mx_sdk.GraalVmTruffleComponent):
                 config_class = GraalVmLanguageLauncher
             else:
@@ -1445,17 +1416,10 @@
                     needs_stage1 = True
         # The JS components have issues ATM since they share the same directory
         if isinstance(component, mx_sdk.GraalVmLanguage) and not (_disable_installable(component) or component.dir_name == 'js'):
->>>>>>> 0be47988
             installable_component = GraalVmInstallableComponent(component)
             register_distribution(installable_component)
             if _get_svm_support().is_supported() and not _has_forced_launchers(component):
                 register_distribution(GraalVmStandaloneComponent(installable_component))
-<<<<<<< HEAD
-
-    if needs_stage1:
-        register_distribution(get_stage1_graalvm_distribution())
-=======
->>>>>>> 0be47988
 
     if register_project:
         lib_polyglot_project = get_lib_polyglot_project()
@@ -1512,32 +1476,20 @@
     parser = ArgumentParser(prog='mx graalvm-dist-name', description='Print the name of the GraalVM distribution')
     _ = parser.parse_args(args)
     mx.log(graalvm_dist_name())
-<<<<<<< HEAD
-
-
-=======
-
-
->>>>>>> 0be47988
+
+
 def log_graalvm_version(args):
     """print the GraalVM version"""
     parser = ArgumentParser(prog='mx graalvm-version', description='Print the GraalVM version')
     _ = parser.parse_args(args)
     mx.log(graalvm_version())
-<<<<<<< HEAD
-
-
-=======
-
-
->>>>>>> 0be47988
+
+
 def log_graalvm_home(args):
     """print the GraalVM home dir"""
     parser = ArgumentParser(prog='mx graalvm-home', description='Print the GraalVM home directory')
     _ = parser.parse_args(args)
     mx.log(graalvm_home())
-<<<<<<< HEAD
-=======
 
 
 def graalvm_show(args):
@@ -1583,7 +1535,6 @@
             mx.log(" - {}".format(s))
     else:
         mx.log("No standalone")
->>>>>>> 0be47988
 
 
 def _env_var_to_bool(name, default='false'):
@@ -1650,10 +1601,6 @@
     return launcher_name in forced
 
 
-<<<<<<< HEAD
-def _has_forced_launchers(component, forced=None):
-    for launcher_config in component.launcher_configs:
-=======
 def _disable_installable(component):
     """ :type component: str | mx_sdk.GraalVmComponent """
     disabled = _str_to_bool(mx.get_opts().disable_installables or mx.get_env('DISABLE_INSTALLABLES', 'false'))
@@ -1668,7 +1615,6 @@
 
 def _has_forced_launchers(component, forced=None):
     for launcher_config in _get_launcher_configs(component):
->>>>>>> 0be47988
         if _force_bash_launchers(launcher_config, forced):
             return True
     return False
@@ -1682,8 +1628,5 @@
     'graalvm-dist-name': [log_graalvm_dist_name, ''],
     'graalvm-version': [log_graalvm_version, ''],
     'graalvm-home': [log_graalvm_home, ''],
-<<<<<<< HEAD
-=======
     'graalvm-show': [graalvm_show, ''],
->>>>>>> 0be47988
 })