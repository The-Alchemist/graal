# Truffle Changelog

This changelog summarizes major changes between Truffle versions relevant to languages implementors building upon the Truffle framework. The main focus is on APIs exported by Truffle.

<<<<<<< HEAD

## Version 1.0.0 RC6
* Added support for byte based sources:
	* Byte based sources may be constructed using a `ByteSequence` or from a `TruffleFile` or `URL`. Whether sources are interpreted as character or byte based sources depends on the specified language.
	* `Source.hasBytes()` and `Source.hasCharacters()` may be used to find out whether a source is character or byte based.
	* Added `Source.getBytes()` to access the contents of byte based sources. 
	* `TruffleLanguage.Registration.mimeType` is now deprecated in favor of `TruffleLanguage.Registration.byteMimeTypes` and `TruffleLanguage.Registration.characterMimeTypes`. 
	* Added `TruffleLanguage.Registration.defaultMimeType` to define a default MIME type. This is mandatory if a language specifies more than one MIME type.
* `TruffleLanguage.Registration.id()` is now mandatory for all languages and reserved language ids will now be checked by the annotation processor.
* Deprecated Source builders and aligned them with polyglot source builders.
	* e.g. `Source.newBuilder("chars").name("name").language("language").build()` can be translated to `Source.newBuilder("language", "chars", "name").build()`
	* This is a preparation step for removing Truffle source APIs in favor of polyglot Source APIs in a future release.
* Deprecated `Source.getInputStream()`. Use `Source.getCharacters()` or `Source.getBytes()` instead.
* Deprecated `TruffleLanguage.Env.newSourceBuilder(String, TruffleFile)`. Use  `Source.newBuilder(String, TruffleFile)` instead.
* Added `Source.findLanguage` and `Source.findMimeType` to resolve languages and MIME types.
* The method `Source.getMimeType()` might now return `null`. Source builders now support `null` values for `mimeType(String)`.
* A `null` source name will no longer lead to an error but will be translated to `Unnamed`. 
=======
## Version 1.0.0 RC6
* Added `TruffleFile.normalize` to allow explicit normalization of `TruffleFile` paths. `TruffleFile` is no longer normalized by default.
>>>>>>> 12ddb84d

## Version 1.0.0 RC5

* Added `TruffleLanguage.Env.isHostFunction`.
* Added Java interop support for converting executable values to legacy functional interfaces without a `@FunctionalInterface` annotation.
* Added `TruffleLogger.getLogger(String)` to obtain the root loger of a language or instrument.
* Introduced per language [context policy](http://www.graalvm.org/truffle/javadoc/com/oracle/truffle/api/TruffleLanguage.ContextPolicy.html). Languages are encouraged to configure the most permissive policy that they can support. 
* Added `TruffleLanguage.areOptionsCompatible` to allow customization of the context policy based on options.
* Changed default context policy from SHARED to EXCLUSIVE, i.e. there is one exclusive language instance per polyglot or inner context by default. This can be configured by the language 
using the [context policy](http://www.graalvm.org/truffle/javadoc/com/oracle/truffle/api/TruffleLanguage.ContextPolicy.html).
* TruffleInstrument.Env.lookup(LanguagInfo, Class) now requires to be entered in a context for the current thread.
* Removed deprecated FindContextNode (deprecated since 0.25).
* All languages now need to have a public zero argument constructor. Using a static singleton field is no longer supported.
* Renamed and changed the return value of the method for TruffleLanguage.initializeMultiContext to TruffleLanguage.initializeMultipleContexts. The original method remains but is now deprecated.
* Added [SourceSectionFilter#includes](http://www.graalvm.org/truffle/javadoc/com/oracle/truffle/api/instrumentation/SourceSectionFilter.html#includes-com.oracle.truffle.api.nodes.Node-)
* Deprecating `FrameSlot#getKind` and `FrameSlot#setKind` in favor of `FrameDescriptor#getFrameSlotKind` and `FrameDescriptor#setFrameSlotKind`.
* The `FrameDescriptor` is now thread-safe from the moment it is first passed to a RootNode constructor.
  * The list returned by [FrameDescriptor#getSlots](http://www.graalvm.org/truffle/javadoc/com/oracle/truffle/api/frame/FrameDescriptor.html#getSlots--) no longer reflects future changes in the FrameDescriptor. This is an incompatible change.
  * The set returned by [FrameDescriptor#getIdentifiers](http://www.graalvm.org/truffle/javadoc/com/oracle/truffle/api/frame/FrameDescriptor.html#getIdentifiers--) no longer reflects future changes in the FrameDescriptor. This is an incompatible change.
* Added [LanguageInfo#isInteractive](http://www.graalvm.org/truffle/javadoc/com/oracle/truffle/api/nodes/LanguageInfo.html#isInteractive--)
* Added [DebugStackFrame#getLanguage](http://www.graalvm.org/truffle/javadoc/com/oracle/truffle/api/debug/DebugStackFrame.html#getLanguage--)
* Added [isHostSymbol](http://www.graalvm.org/truffle/javadoc/com/oracle/truffle/api/TruffleLanguage.Env.html#isHostSymbol-java.lang.Object-) and [asHostSymbol](http://www.graalvm.org/truffle/javadoc/com/oracle/truffle/api/TruffleLanguage.Env.html#asHostSymbol-java.lang.Class-) to allow lookup of the host symbol from an existing class and not just class names.

## Version 1.0.0 RC3

* Removed deprecated ResultVerifier.getDefaultResultVerfier.
* Deprecated `com.oracle.truffle.api.frame.FrameDescriptor.shallowCopy` and `com.oracle.truffle.api.frame.FrameSlot.getFrameDescriptor` 
* Added [DebugValue#set](http://www.graalvm.org/truffle/javadoc/com/oracle/truffle/api/debug/DebugValue.html#set-java.lang.Object-) to set primitive values to a debug value.
* Added support for [logging](http://www.graalvm.org/truffle/javadoc/com/oracle/truffle/api/TruffleLogger.html) in Truffle languages and instruments.

## Version 1.0.0 RC2

* Added notification when [multiple language contexts](http://www.graalvm.org/truffle/javadoc/com/oracle/truffle/api/TruffleLanguage.html#initializeMultiContext--) were created for a language instance. Allows languages to invalidate assumptions only valid with a single context. Returning true also allows to enable caching of ASTs per language and not only per context.
* Added [asBoxedGuestValue](http://www.graalvm.org/truffle/javadoc/com/oracle/truffle/api/TruffleLanguage.Env.html#asBoxedGuestValue-java.lang.Object-) method that allows to expose host members for primitive interop values.
* Added default value `"inherit"` to [TruffleLanguage.Registration#version](http://www.graalvm.org/truffle/javadoc/com/oracle/truffle/api/TruffleLanguage.Registration.html#version--) which makes the language to inherit version from [Engine#getVersion](http://www.graalvm.org/truffle/javadoc/org/graalvm/polyglot/Engine.html#getVersion--). 
* Changed default value of [TruffleInstrument.Registration#version](http://www.graalvm.org/truffle/javadoc/com/oracle/truffle/api/TruffleInstrument.Registration.html#version--) from `""` to `"inherit"` which makes the instrument to inherit version from [Engine#getVersion](http://www.graalvm.org/truffle/javadoc/org/graalvm/polyglot/Engine.html#getVersion--). An instrument previously not specifying any version will newly get version from Engine.
* Added new annotation @IncomingConverter and @OutgoingConverter to declare methods for [generated wrappers](http://www.graalvm.org/truffle/javadoc/com/oracle/truffle/api/instrumentation/GenerateWrapper.html) that allow to convert values when they are exposed to or introduced by the instrumentation framework.
* The documentation of [FrameDescriptor#getSize](http://www.graalvm.org/truffle/javadoc/com/oracle/truffle/api/frame/FrameDescriptor.html#getSize--) clarifies that it returns the size of an array which is needed for storing all the slots in it using their `FrameSlot#getIndex()` as a position in the array. (The number may be bigger than the number of slots, if some slots are removed.)
* Added an `InstrumentExceptionsAreThrown` engine option to propagate exceptions thrown by instruments.
* Added [Instrumenter.visitLoadedSourceSections](http://www.graalvm.org/truffle/javadoc/com/oracle/truffle/api/instrumentation/Instrumenter.html#visitLoadedSourceSections-com.oracle.truffle.api.instrumentation.SourceSectionFilter-com.oracle.truffle.api.instrumentation.LoadSourceSectionListener-) to be notified about loaded source sections that corresponds to a filter.
* Added [DebugValue#canExecute](http://www.graalvm.org/truffle/javadoc/com/oracle/truffle/api/debug/DebugValue.html#canExecute--) to distinguish executable values and [DebugValue#getProperty](http://www.graalvm.org/truffle/javadoc/com/oracle/truffle/api/debug/DebugValue.html#getProperty-java.lang.String-) to get a property value by its name.
* Removed deprecated `TruffleLanguage.Env.lookupSymbol` method.
* All Truffle source objects are now automatically weakly internalized when created using the source builder. The source builder will now return the same instance for every source where it was previously just equal.
* Added `Source.Builder.cached(boolean)` and `Source.isCached()` to configure caching behavior by source.
* Removed deprecated `Source.getCode()` and `SourceSection.getCode`.

## Version 1.0.0 RC1

* As announced in 0.27 all classes in package com.oracle.truffle.api.vm are now deprecated.
	* Deprecated all classes in com.oracle.truffle.api.vm. Replacements can be found in the org.graalvm.polyglot package.
	* Deprecated all classes in com.oracle.truffle.api.interop.java. Replacements for embedders can be found in org.graalvm.polyglot. Replacements for language implementations can be found in TruffleLanguage.Env. See deprecated documentation on the individual methods for details.
	* Deprecated TruffleTCK. Use the [new TCK](https://github.com/oracle/graal/blob/master/truffle/docs/TCK.md) instead.
	* Deprecated Debugger#find(PolyglotEngine)
	* Added Debugger#find(TruffleInstrument.Env) and Debugger#find(Engine)
* Added [FileSystem](http://www.graalvm.org/truffle/javadoc/org/graalvm/polyglot/io/FileSystem.html) SPI to allow embedder to virtualize TruffleLanguage Input/Output operations.
* Added [EventContext.lookupExecutionEventNodes](http://www.graalvm.org/truffle/javadoc/com/oracle/truffle/api/instrumentation/EventContext.html#lookupExecutionEventNodes-java.util.Collection-) to lookup all execution event nodes created by the bindings at the source location.
* Added `TruffleLanguage#getLanguageHome` to return the language directory in the GraalVM distribution or the location of the language Jar file.
* Added [TryBlockTag](http://www.graalvm.org/truffle/javadoc/com/oracle/truffle/api/instrumentation/StandardTags.TryBlockTag.html) as a new standard tag to mark program locations to be considered as try blocks, that are followed by a catch.
* Added [DebugException](http://www.graalvm.org/truffle/javadoc/com/oracle/truffle/api/debug/DebugException.html), debugger methods that execute guest language code throws that exception and it's possible to [create exception breakpoints](http://www.graalvm.org/truffle/javadoc/com/oracle/truffle/api/debug/Breakpoint.html#newExceptionBuilder-boolean-boolean-) that suspend when guest language exception occurs.
* Added [DebugStackTraceElement](http://www.graalvm.org/truffle/javadoc/com/oracle/truffle/api/debug/DebugStackTraceElement.html) as a representation of exception stack trace.
* Added [Breakpoint.Kind](http://www.graalvm.org/truffle/javadoc/com/oracle/truffle/api/debug/Breakpoint.Kind.html) to distinguish different breakpoint kinds.
* Added [ResultVerifier.getDefaultResultVerifier](http://www.graalvm.org/truffle/javadoc/org/graalvm/polyglot/tck/ResultVerifier.html#getDefaultResultVerifier--).
* Added [addToHostClassPath](http://www.graalvm.org/truffle/javadoc/com/oracle/truffle/api/TruffleLanguage.Env.html#addToHostClassPath-com.oracle.truffle.api.TruffleFile-) method that can be used to allow guest language users to add to the host class path.
* Added new permission TruffleLanguage.Env#isNativeAccessAllowed to control access to the Truffle NFI.
* Changed default permissions in language launchers to full access. The embedding API still defaults to restricted access.
* Added [TruffleInstrument.onFinalize](http://www.graalvm.org/truffle/javadoc/com/oracle/truffle/api/instrumentation/TruffleInstrument.html#onFinalize-com.oracle.truffle.api.instrumentation.TruffleInstrument.Env-) that can be overridden to be notified about closing of Engine, while still having access to other instruments.
* Deprecated `TraceASTJSON` option and related APIs.

## Version 0.33

* This release contains major changes to the instrumentation framework.
	* Deprecated @[Instrumentable](http://www.graalvm.org/truffle/javadoc/com/oracle/truffle/api/instrumentation/Instrumentable.html) and replaced it with [InstrumentableNode](http://www.graalvm.org/truffle/javadoc/com/oracle/truffle/api/instrumentation/InstrumentableNode.html). Please see [InstrumentableNode](http://www.graalvm.org/truffle/javadoc/com/oracle/truffle/api/instrumentation/InstrumentableNode.html) on how to specify instrumentable nodes in 0.32.
	* Added @[GenerateWrapper](http://www.graalvm.org/truffle/javadoc/com/oracle/truffle/api/instrumentation/GenerateWrapper.html) for automatic wrapper generation.
	* Added a [standard expression tag](http://www.graalvm.org/truffle/javadoc/com/oracle/truffle/api/instrumentation/StandardTags.ExpressionTag.html), that allows languages to expose expressions for tools to use.
	* Added the ability to listen to [input values](http://www.graalvm.org/truffle/javadoc/com/oracle/truffle/api/instrumentation/ExecutionEventNode.html#onInputValue-com.oracle.truffle.api.frame.VirtualFrame-com.oracle.truffle.api.instrumentation.EventContext-int-java.lang.Object-) of instrumentable child nodes by specifying [input filters](http://www.graalvm.org/truffle/javadoc/com/oracle/truffle/api/instrumentation/Instrumenter.html#attachExecutionEventFactory-com.oracle.truffle.api.instrumentation.SourceSectionFilter-com.oracle.truffle.api.instrumentation.SourceSectionFilter-T-).
	* Added the the ability to [save](http://www.graalvm.org/truffle/javadoc/com/oracle/truffle/api/instrumentation/ExecutionEventNode.html#saveInputValue-com.oracle.truffle.api.frame.VirtualFrame-int-java.lang.Object-) and [load](http://www.graalvm.org/truffle/javadoc/com/oracle/truffle/api/instrumentation/ExecutionEventNode.html#getSavedInputValues-com.oracle.truffle.api.frame.VirtualFrame-) instrumentable child input values in ExecutionEventNode subclasses.
	* Renamed Instrumenter#attachListener/Factory to Instrumenter#attachExecutionEventListener/Factory. (jackpot rule available)
	* Automatic instrumentation [wrapper generation](http://www.graalvm.org/truffle/javadoc/com/oracle/truffle/api/instrumentation/GenerateWrpper.html) now delegates non execute abstract methods to the delegate node.
	* Added a [Tag](http://www.graalvm.org/truffle/javadoc/com/oracle/truffle/api/instrumentation/Tag.html) base class now required to be used by all tags.
	* Added [tag identifiers](http://www.graalvm.org/truffle/javadoc/com/oracle/truffle/api/instrumentation/Tag.Identifier.html) to allow the [lookup](http://www.graalvm.org/truffle/javadoc/com/oracle/truffle/api/instrumentation/Tag.html#findProvidedTag-com.oracle.truffle.api.nodes.LanguageInfo-java.lang.String-) of language specific tags in tools without compile time dependency to the languguage.
	* Added assertions to verify that instrumentable nodes that are annotated with a standard tag return a source section if their root node returns a source section. 
	* Added assertions to verify that execution events always return interop values.
	* Added the ability for instrumentable nodes to a expose a [node object](http://www.graalvm.org/truffle/javadoc/com/oracle/truffle/api//instrumentation/InstrumentableNode.html#getNodeObject--). This object is intended to contain language specific properties of the node.
* Added expression-stepping into debugger APIs. To support debugging of both statements and expressions, following changes were made:
	* Added [SourceElement](http://www.graalvm.org/truffle/javadoc/com/oracle/truffle/api/debug/SourceElement.html) enum to provide a list of source syntax elements known to the debugger.
	* Added [StepConfig](http://www.graalvm.org/truffle/javadoc/com/oracle/truffle/api/debug/StepConfig.html) class to represent a debugger step configuration.
	* Added [Debugger.startSession()](http://www.graalvm.org/truffle/javadoc/com/oracle/truffle/api/debug/Debugger.html#startSession-com.oracle.truffle.api.debug.SuspendedCallback-com.oracle.truffle.api.debug.SourceElement...-) accepting a list of source elments to enable stepping on them.
	* Added [Breakpoint.Builder.sourceElements](http://www.graalvm.org/truffle/javadoc/com/oracle/truffle/api/debug/Breakpoint.Builder.html#sourceElements-com.oracle.truffle.api.debug.SourceElement...-) to specify which source elements will the breakpoint adhere to.
	* Added [SuspendedEvent.getInputValues](http://www.graalvm.org/truffle/javadoc/com/oracle/truffle/api/debug/SuspendedEvent.html#getInputValues--) to get possible input values of the current source element.
	* Removed deprecated methods on [SuspendedEvent](http://www.graalvm.org/truffle/javadoc/com/oracle/truffle/api/debug/SuspendedEvent.html).
* Added column filters on [SourceSectionFilter.Builder](http://www.graalvm.org/truffle/javadoc/com/oracle/truffle/api/instrumentation/SourceSectionFilter.Builder.html) and [Breakpoint.Builder](http://www.graalvm.org/truffle/javadoc/com/oracle/truffle/api/debug/Breakpoint.Builder.html).
* Added [Instrumenter.attachExecuteSourceListener](http://www.graalvm.org/truffle/javadoc/com/oracle/truffle/api/instrumentation/Instrumenter.html#attachExecuteSourceListener-com.oracle.truffle.api.instrumentation.SourceFilter-T-boolean-) to be able to [listen](http://www.graalvm.org/truffle/javadoc/com/oracle/truffle/api/instrumentation/ExecuteSourceListener.html) on [source execution events](http://www.graalvm.org/truffle/javadoc/javadoc/com/oracle/truffle/api/instrumentation/ExecuteSourceEvent.html).
* Added [InstrumentableNode.findNearestNodeAt](http://www.graalvm.org/truffle/javadoc/com/oracle/truffle/api/instrumentation/InstrumentableNode.html#findNearestNodeAt-int-java.util.Set-) to be able to find the nearest tagged node to the given source character index. This is used to auto-correct breakpoint locations.
* Added [Breakpoint.ResolveListener](http://www.graalvm.org/truffle/javadoc/com/oracle/truffle/api/debug/Breakpoint.ResolveListener.html) to listen on breakpoint location resolution. Breakpoints are now resolved after the source is to be executed for the first time and breakpoint location is adjusted to match the nearest instrumentable node.
* Added new DSL annotation @[Executed](http://www.graalvm.org/truffle/javadoc/com/oracle/truffle/api/dsl/Executed.html) that allows to manually specify executed node fields.
* The Truffle Node traversal order was slightly changed to always respect field declaration order (super class before sub class).
* The [Assumption](http://www.graalvm.org/truffle/javadoc/com/oracle/truffle/api/Assumption.html) interface has an additional override for the `invalidate` method to provide a message for debugging purposes.
* Deprecated `KeyInfo.Builder`. Use bitwise constants in the KeyInfo class instead. Introduced new flag KeyInfo.INSERTABLE to indicate that a key can be inserted at a particular location, but it does not yet exist.
* Deprecated `TruffleLanguage#getLanguageGlobal`, implement [top scopes](http://www.graalvm.org/truffle/javadoc/com/oracle/truffle/api/instrumentation/TruffleInstrument.Env.html#findTopScopes-java.lang.String-) instead.
* Deprecated `TruffleLanguage#findExportedSymbol`, use the [polyglot bindings](http://www.graalvm.org/truffle/javadoc/com/oracle/truffle/api/TruffleLanguage.Env.html#getPolyglotBindings--) TruffleLanguage.Env for exporting symbols into the polyglot scope explicitely. The polyglot scope no longer supports implicit exports, they should be exposed using [top scopes](http://www.graalvm.org/truffle/javadoc/com/oracle/truffle/api/instrumentation/TruffleInstrument.Env.html#findTopScopes-java.lang.String-) instead.
* Remove deprecated `TruffleInstrument#describeOptions` and TruffleLanguage#describeOptions
* Remove deprecated `TruffleLanguage.Env#lookupSymbol` without replacement.
* Remove deprecated `TruffleLanguage.Env#importSymbols`, use the polyglot bindings instead.
* Removed deprecated APIs and public debug classes in truffle.api.object and truffle.object packages, respectively.
* Removed internal truffle.object package from javadoc.
* Added the compiler directive [castExact](http://www.graalvm.org/truffle/javadoc/com/oracle/truffle/api/CompilerDirectives.html#castExact-java.lang.Object-java.lang.Class-).
* Added skipped exception types: `IndexOutOfBoundsException`, `BufferOverflowException`, and `BufferUnderflowException`.
* Introduced support for the experimental automated monomorphization feature:
    * The [Node.reportPolymorphicSpecialize](http://www.graalvm.org/truffle/javadoc/com/oracle/truffle/api/nodes/Node.html#reportPolymorphicSpecialize) method which notifies the runtime that a node has specialized to a more polymorphic state.
    * The [ReportPolymorphism](http://www.graalvm.org/truffle/javadoc/com/oracle/truffle/api/dsl/ReportPolymorphism.html) and [ReportPolymorphism.Exclude](http://www.graalvm.org/truffle/javadoc/com/oracle/truffle/api/dsl/ReportPolymorphism.Exclude.html) annotations which the DSL uses to generate (or not generate) calls to [Node.reportPolymorphicSpecialize](http://www.graalvm.org/truffle/javadoc/com/oracle/truffle/api/nodes/Node.html#reportPolymorphicSpecialize--).
* Added `TruffleException.getSourceLocation()` for syntax errors which don't have a `Node`.
* Changed member lookup on `Class` host objects (as obtained by e.g. `obj.getClass()`) to expose `Class` instance members, while `TruffleLanguage.Env.lookupHostSymbol(String)` returns a companion object providing the static members of the class and serving as a constructor.



## Version 0.32

* Added [SuspendAnchor](http://www.graalvm.org/truffle/javadoc/com/oracle/truffle/api/debug/SuspendAnchor.html) enum class that describes where, within a guest language source section, the suspend position is and [Breakpoint.Builder.suspendAnchor()](http://www.graalvm.org/truffle/javadoc/com/oracle/truffle/api/debug/Breakpoint.Builder.html#suspendAnchor-com.oracle.truffle.api.debug.SuspendAnchor-) to be able to break before or after the source section.
* Deprecated `SuspendedEvent.isHaltedBefore()`, [SuspendedEvent.getSuspendAnchor()](http://www.graalvm.org/truffle/javadoc/com/oracle/truffle/api/debug/SuspendedEvent.html#getSuspendAnchor--) is to be used instead.
* Added new interop message [REMOVE](http://www.graalvm.org/truffle/javadoc/com/oracle/truffle/api/interop/Message.html#REMOVE) with the appropriate foreign access methods [ForeignAccess.sendRemove](http://www.graalvm.org/truffle/javadoc/com/oracle/truffle/api/interop/ForeignAccess.html#sendRemove-com.oracle.truffle.api.nodes.Node-com.oracle.truffle.api.interop.TruffleObject-java.lang.Object-) and [KeyInfo.isRemovable flag](http://www.graalvm.org/truffle/javadoc/com/oracle/truffle/api/interop/KeyInfo.html#isRemovable-int-).
* Added [SourceFilter](http://www.graalvm.org/truffle/javadoc/com/oracle/truffle/api/instrumentation/SourceFilter.html) for source-only based filtering in instrumentation.
* Changed semantics of [UnexpectedResultException](http://www.graalvm.org/truffle/javadoc/com/oracle/truffle/api/nodes/UnexpectedResultException.html) when used in [Specialization#rewriteOn](http://www.graalvm.org/truffle/javadoc/com/oracle/truffle/api/dsl/Specialization.html#rewriteOn--) to indicate that a result is already available and no other specialization methods need to be invoked in Truffle DSL.

## Version 0.31

* Removed deprecated `com.oracle.truffle.api.source.LineLocation` class.
* Added `RootNode#isCaptureFramesForTrace()` to allow subclasses to configure capturing of frames in `TruffleException` instances and `TruffleStackTraceElement#getFrame()` to access the captured frames.
* [MaterializedFrame](http://www.graalvm.org/truffle/javadoc/com/oracle/truffle/api/frame/MaterializedFrame.html) changed to extend [VirtualFrame](http://www.graalvm.org/truffle/javadoc/com/oracle/truffle/api/frame/VirtualFrame.html), to be able to call methods taking `VirtualFrame` from behind Truffle boundary.
* Added [ExecutableNode](http://www.graalvm.org/truffle/javadoc/com/oracle/truffle/api/nodes/ExecutableNode.html), [TruffleLanguage.parse(InlineParsingRequest)](http://www.graalvm.org/truffle/javadoc/com/oracle/truffle/api/TruffleLanguage.html#parse-com.oracle.truffle.api.TruffleLanguage.InlineParsingRequest-) and [TruffleInstrument.Env.parseInline](http://www.graalvm.org/truffle/javadoc/com/oracle/truffle/api/instrumentation/TruffleInstrument.Env.html#parseInline-com.oracle.truffle.api.source.Source-com.oracle.truffle.api.nodes.Node-com.oracle.truffle.api.frame.MaterializedFrame-) to parse an inline code snippet at the provided location and produce an AST fragment that can be executed using frames valid at the provided location. `ParsingRequest.getLocation()` and `ParsingRequest.getFrame()` methods were deprecated in favor of `InlineParsingRequest`, `EventContext.parseInContext()` was deprecated in favor of `TruffleInstrument.Env.parseInline()`.
* [RootNode](http://www.graalvm.org/truffle/javadoc/com/oracle/truffle/api/nodes/RootNode.html) now extends [ExecutableNode](http://www.graalvm.org/truffle/javadoc/com/oracle/truffle/api/nodes/ExecutableNode.html).
* Removed deprecated methods `TruffleLanguage.parse(Source, Node, String...)` and `TruffleLanguage.evalInContext(Source, Node, MaterializedFrame)` and constructor `RootNode(Class, SourceSection, FrameDescriptor)`.
* Java Interop now wraps exceptions thrown by Java method invocations in host exceptions.
* Added [JavaInterop.isHostException](http://www.graalvm.org/truffle/javadoc/com/oracle/truffle/api/interop/java/JavaInterop.html#isHostException-java.lang.Throwable-) and [JavaInterop.asHostException](http://www.graalvm.org/truffle/javadoc/com/oracle/truffle/api/interop/java/JavaInterop.html#asHostException-java.lang.Throwable-) to identify and unwrap host exceptions, respectively.
* Added support for `TruffleLanguage` context pre-initialization in the native image. To support context pre-initialization a language has to implement the [patchContext](http://www.graalvm.org/truffle/javadoc/com/oracle/truffle/api/TruffleLanguage#patchContext-C-com.oracle.truffle.api.TruffleLanguage.Env-) method.
* The profiler infrastructure (`CPUSampler`, `CPUTracer` and `MemoryTracer`) moved to a new tools suite.
* Added [LanguageInfo.isInternal](http://www.graalvm.org/truffle/javadoc/com/oracle/truffle/api/nodes/LanguageInfo.html#isInternal--)
* Removed special Java interop support for `java.util.Map`.
* Added a mechanism to unwind execution nodes in instrumentation by [EventContext.createUnwind](http://www.graalvm.org/truffle/javadoc/com/oracle/truffle/api/instrumentation/EventContext.html#createUnwind-java.lang.Object-), [ExecutionEventListener.onUnwind](http://www.graalvm.org/truffle/javadoc/com/oracle/truffle/api/instrumentation/ExecutionEventListener.html#onUnwind-com.oracle.truffle.api.instrumentation.EventContext-com.oracle.truffle.api.frame.VirtualFrame-java.lang.Object-), [ExecutionEventNode.onUnwind](http://www.graalvm.org/truffle/javadoc/com/oracle/truffle/api/instrumentation/ExecutionEventNode.html#onUnwind-com.oracle.truffle.api.frame.VirtualFrame-java.lang.Object-) and [ProbeNode.onReturnExceptionalOrUnwind](http://www.graalvm.org/truffle/javadoc/com/oracle/truffle/api/instrumentation/ProbeNode.html#onReturnExceptionalOrUnwind-com.oracle.truffle.api.frame.VirtualFrame-java.lang.Throwable-boolean-). [ProbeNode.UNWIND_ACTION_REENTER](http://www.graalvm.org/truffle/javadoc/com/oracle/truffle/api/instrumentation/ProbeNode.html#UNWIND_ACTION_REENTER) constant added.
* Deprecated `ProbeNode.onReturnExceptional()` in favor of `ProbeNode.onReturnExceptionalOrUnwind()`.
* The wrapper node specification has changed, see [ProbeNode](http://www.graalvm.org/truffle/javadoc/com/oracle/truffle/api/instrumentation/ProbeNode.html). If the annotation processor is used (`@Instrumentable` annotation) then just a recompile is required. Manually written wrappers need to be updated.
* Added [SuspendedEvent.prepareUnwindFrame](http://www.graalvm.org/truffle/javadoc/com/oracle/truffle/api/debug/SuspendedEvent.html#prepareUnwindFrame-com.oracle.truffle.api.debug.DebugStackFrame-) to unwind frame(s) during debugging.
* Added [DebuggerTester](http://www.graalvm.org/truffle/javadoc/com/oracle/truffle/api/debug/DebuggerTester.html#DebuggerTester-org.graalvm.polyglot.Context.Builder-) constructor that takes `Context.Builder`.
* Removed deprecated [DebuggerTester](http://www.graalvm.org/truffle/javadoc/com/oracle/truffle/api/debug/DebuggerTester.html) constructor that takes the legacy `PolyglotEngine.Builder`.
* Removed deprecated methods in `JavaInterop`: `isNull`, `isArray`, `isBoxed`, `unbox`, `getKeyInfo`.
* Disallowed `null` as `FrameSlot` identifier.
* Removed deprecated `FrameSlot` constructor and `FrameDescriptor.create` methods.
* Changed the behavior of exception handling (TruffleException) to capture stack frames lazily

## Version 0.30

* Truffle languages are being [finalized](http://www.graalvm.org/truffle/javadoc/com/oracle/truffle/api/TruffleLanguage##finalizeContext-C-) before disposal. This allows languages to run code with all languages still in a valid state. It is no longer allowed to access other languages during language disposal.
* Truffle languages can now declare dependent languages. This allows to take influence on the disposal order.
* All classes of the [com.oracle.truffle.api.metadata](http://www.graalvm.org/truffle/javadoc/com/oracle/truffle/api/metadata/package-summary.html) package were deprecated. As a replacement use [Scope](http://www.graalvm.org/truffle/javadoc/com/oracle/truffle/api/Scope.html), [TruffleLanguage.findLocalScopes](http://www.graalvm.org/truffle/javadoc/com/oracle/truffle/api/TruffleLanguage.html#findLocalScopes-C-com.oracle.truffle.api.nodes.Node-com.oracle.truffle.api.frame.Frame-) and [TruffleInstrument.Env.findLocalScopes](http://www.graalvm.org/truffle/javadoc/com/oracle/truffle/api/instrumentation/TruffleInstrument.Env.html#findLocalScopes-com.oracle.truffle.api.nodes.Node-com.oracle.truffle.api.frame.Frame-) instead.
* Added the ability to access [top scopes](http://www.graalvm.org/truffle/javadoc/com/oracle/truffle/api/instrumentation/TruffleInstrument.Env.html#findTopScopes-java.lang.String-) of languages and [exported symbols](http://www.graalvm.org/truffle/javadoc/com/oracle/truffle/api/instrumentation/TruffleInstrument.Env.html#getExportedSymbols--) of the polyglot scope using the instrumentation API.
* Added the ability to access [top scopes](http://www.graalvm.org/truffle/javadoc/com/oracle/truffle/api/debug/DebuggerSession.html#getTopScope-java.lang.String-) and [exported symbols](http://www.graalvm.org/truffle/javadoc/com/oracle/truffle/api/debug/DebuggerSession.html#getExportedSymbols--) using the debugger API.
* Added the [and](graal/truffle/javadoc/com/oracle/truffle/api/instrumentation/SourceSectionFilter.Builder.html#and-com.oracle.truffle.api.instrumentation.SourceSectionFilter-) method to the [SourceSectionFilter Builder](http://www.graalvm.org/truffle/javadoc/com/oracle/truffle/api/instrumentation/SourceSectionFilter.Builder.html) which allows composing filters.
* Added the new profiler infrastructure, including the [CPU sampler](http://www.graalvm.org/truffle/javadoc/com/oracle/truffle/tools/profiler/CPUSampler.html), [CPU tracer](http://www.graalvm.org/truffle/javadoc/com/oracle/truffle/tools/profiler/CPUTracer.html) and an experimental [Memory tracer](http://www.graalvm.org/truffle/javadoc/com/oracle/truffle/tools/profiler/MemoryTracer.html).
* Added a new [TCK SPI](https://github.com/graalvm/graal/blob/master/truffle/docs/TCK.md) based on the org.graalvm.polyglot API to test a language inter-operability. To test the language inter-operability implement the [LanguageProvider](http://www.graalvm.org/truffle/javadoc/org/graalvm/polyglot/tck/LanguageProvider.html).
* Removed all deprecated API in com.oracle.truffle.api.dsl.
* New interop messages [HAS_KEYS](http://www.graalvm.org/truffle/javadoc/com/oracle/truffle/api/interop/Message.html#HAS_KEYS) and [IS_INSTANTIABLE](http://www.graalvm.org/truffle/javadoc/com/oracle/truffle/api/interop/Message.html#IS_INSTANTIABLE) added, with the appropriate foreign access methods [ForeignAccess.sendHasKeys](http://www.graalvm.org/truffle/javadoc/com/oracle/truffle/api/interop/ForeignAccess.html#sendHasKeys-com.oracle.truffle.api.nodes.Node-com.oracle.truffle.api.interop.TruffleObject-) and [ForeignAccess.sendIsInstantiable](http://www.graalvm.org/truffle/javadoc/com/oracle/truffle/api/interop/ForeignAccess.html#sendIsInstantiable-com.oracle.truffle.api.nodes.Node-com.oracle.truffle.api.interop.TruffleObject-).
* New interop foreign access factory [ForeignAccess.StandardFactory](http://www.graalvm.org/truffle/javadoc/com/oracle/truffle/api/interop/ForeignAccess.StandardFactory.html) replaces the version-specific factories, the deprecated ForeignAccess.Factory10 and ForeignAccess.Factory18 were removed, ForeignAccess.Factory26 was deprecated.
* [@MessageResolution](http://www.graalvm.org/truffle/javadoc/com/oracle/truffle/api/interop/MessageResolution.html) automatically applies default value to boolean HAS/IS messages depending on presence of message handlers of corresponding messages.
* Added instrumentation API for listening on contexts and threads changes: [Instrumenter.attachContextsListener](http://www.graalvm.org/truffle/javadoc/com/oracle/truffle/api/instrumentation/Instrumenter.html#attachContextsListener-T-boolean-), [ContextsListener](http://www.graalvm.org/truffle/javadoc/com/oracle/truffle/api/instrumentation/ContextsListener.html), [Instrumenter.attachThreadsListener](http://www.graalvm.org/truffle/javadoc/com/oracle/truffle/api/instrumentation/Instrumenter.html#attachThreadsListener-T-boolean-) and [ThreadsListener](http://www.graalvm.org/truffle/javadoc/com/oracle/truffle/api/instrumentation/ThreadsListener.html).
* Added debugger representation of a context [DebugContext](http://www.graalvm.org/truffle/javadoc/com/oracle/truffle/api/debug/DebugContext.html) and API for listening on contexts and threads changes: [DebuggerSession.setContextsListener](http://www.graalvm.org/truffle/javadoc/com/oracle/truffle/api/debug/DebuggerSession.html#setContextsListener-com.oracle.truffle.api.debug.DebugContextsListener-boolean-), [DebugContextsListener](http://www.graalvm.org/truffle/javadoc/com/oracle/truffle/api/debug/DebugContextsListener.html), [DebuggerSession.setThreadsListener](http://www.graalvm.org/truffle/javadoc/com/oracle/truffle/api/debug/DebuggerSession.html#setThreadsListener-com.oracle.truffle.api.debug.DebugThreadsListener-boolean-) and [DebugThreadsListener](http://www.graalvm.org/truffle/javadoc/com/oracle/truffle/api/debug/DebugThreadsListener.html).
* Added [TruffleContext.getParent](http://www.graalvm.org/truffle/javadoc/com/oracle/truffle/api/TruffleContext.html#getParent--) to provide the hierarchy of inner contexts.
* Added [TruffleLanguage.Env.getContext](http://www.graalvm.org/truffle/javadoc/com/oracle/truffle/api/TruffleLanguage.Env.html#getContext--) for use by language implementations to obtain the environment's polyglot context.

## Version 0.29

* [SourceSectionFilter.Builder.includeInternal](http://www.graalvm.org/truffle/javadoc/com/oracle/truffle/api/instrumentation/SourceSectionFilter.Builder.html#includeInternal-boolean-) added to be able to exclude internal code from instrumentation.
* Debugger step filtering is extended with [include of internal code](http://www.graalvm.org/truffle/javadoc/com/oracle/truffle/api/debug/SuspensionFilter.Builder.html#includeInternal-boolean-) and [source filter](http://www.graalvm.org/truffle/javadoc/com/oracle/truffle/api/debug/SuspensionFilter.Builder.html#sourceIs-java.util.function.Predicate-). By default, debugger now does not step into internal code, unless a step filter that is set to include internal code is applied.
* [DebugScope.getSourceSection](http://www.graalvm.org/truffle/javadoc/com/oracle/truffle/api/debug/DebugScope.html#getSourceSection--) added to provide source section of a scope.

## Version 0.28
4-Oct-2017

* Truffle languages may support [access](http://www.graalvm.org/truffle/javadoc/com/oracle/truffle/api/TruffleLanguage.html#isThreadAccessAllowed-java.lang.Thread-boolean-) to contexts from multiple threads at the same time. By default the language supports only single-threaded access. 
* Languages now need to use the language environment to [create](http://www.graalvm.org/truffle/javadoc/com/oracle/truffle/api/TruffleLanguage.Env.html#createThread-java.lang.Runnable-) new threads for a context. Creating Threads using the java.lang.Thread constructor is no longer allowed and will be blocked in the next release.
* Added `JavaInterop.isJavaObject(Object)` method overload.
* Deprecated helper methods in `JavaInterop`: `isNull`, `isArray`, `isBoxed`, `unbox`, `getKeyInfo`. [ForeignAccess](http://www.graalvm.org/truffle/javadoc/com/oracle/truffle/api/interop/ForeignAccess.html) already provides equivalent methods: `sendIsNull`, `sendIsArray`, `sendIsBoxed`, `sendUnbox`, `sendKeyInfo`, respectively.
* Deprecated all String based API in Source and SourceSection and replaced it with CharSequence based APIs. Automated migration with Jackpot rules is available (run `mx jackpot --apply`).
* Added [Source.Builder.language](http://www.graalvm.org/truffle/javadoc/com/oracle/truffle/api/source/Source.Builder.html#language-java.lang.String-) and [Source.getLanguage](http://www.graalvm.org/truffle/javadoc/com/oracle/truffle/api/source/Source.html#getLanguage--) to be able to set/get source langauge in addition to MIME type.
* Added the [inCompilationRoot](http://www.graalvm.org/truffle/javadoc/com/oracle/truffle/api/CompilerDirectives.html#inCompilationRoot--) compiler directive.
* Deprecated TruffleBoundary#throwsControlFlowException and introduced TruffleBoundary#transferToInterpreterOnException.

## Version 0.27
16-Aug-2017

* The Truffle API now depends on the Graal SDK jar to also be on the classpath. 
* Added an implementation of org.graalvm.polyglot API in Truffle. 
* API classes in com.oracle.truffe.api.vm package will soon be deprecated. Use the org.graalvm.polyglot API instead.
* Added [SourceSectionFilter.Builder](http://www.graalvm.org/truffle/javadoc/com/oracle/truffle/api/instrumentation/SourceSectionFilter.Builderhtml).`rootNameIs(Predicate<String>)` to filter for source sections based on the name of the RootNode.
* Added [AllocationReporter](http://www.graalvm.org/truffle/javadoc/com/oracle/truffle/api/instrumentation/AllocationReporter.html) as a service for guest languages to report allocation of guest language values.
* Added [Instrumenter.attachAllocationListener](http://www.graalvm.org/truffle/javadoc/com/oracle/truffle/api/instrumentation/Instrumenter.html#attachAllocationListener-com.oracle.truffle.api.instrumentation.AllocationEventFilter-T-), [AllocationEventFilter](http://www.graalvm.org/truffle/javadoc/com/oracle/truffle/api/instrumentation/AllocationEventFilter.html), [AllocationListener](http://www.graalvm.org/truffle/javadoc/com/oracle/truffle/api/instrumentation/AllocationListener.html) and [AllocationEvent](http://www.graalvm.org/truffle/javadoc/com/oracle/truffle/api/instrumentation/AllocationEvent.html) for profilers to be able to track creation and size of guest language values.
* Added [RootNode.getCurrentContext](http://www.graalvm.org/truffle/javadoc/com/oracle/truffle/api/nodes/RootNode.html), [TruffleLanguage.getCurrentLanguage(Class)](http://www.graalvm.org/truffle/javadoc/com/oracle/truffle/api/TruffleLanguage.html), [TruffleLanguage.getCurrentContext(Class)](http://www.graalvm.org/truffle/javadoc/com/oracle/truffle/api/TruffleLanguage.html) to allow static lookups of the language and context.
* Added an id property to [TruffleLanguage.Registration](http://www.graalvm.org/truffle/javadoc/com/oracle/truffle/api/TruffleLanguage.Registration#id) to specify a unique identifier for each language. If not specified getName().toLowerCase() will be used. The registration id will be mandatory in future releases.
* Added an internal property to [TruffleLanguage.Registration](http://www.graalvm.org/truffle/javadoc/com/oracle/truffle/api/TruffleLanguage.Registration#internal) to specify whether a language is intended for internal use only. For example the Truffle Native Function Interface is a language that should be used from other languages only.
* Added an internal property to [TruffleInstrument.Registration](http://www.graalvm.org/truffle/javadoc/com/oracle/truffle/api/instrumentation/TruffleInstrument.Registration#internal) to specify whether a internal is intended for internal use by other instruments or languages only. 
* Added the ability to describe options for languages and instruments using [TruffleLanguage.getOptionDescriptors()](http://www.graalvm.org/truffle/javadoc/com/oracle/truffle/api/TruffleLanguage.html) and [TruffleInstrument.getOptionDescriptors](http://www.graalvm.org/truffle/javadoc/com/oracle/truffle/api/instrumentation/TruffleInstrument.html). User provided options are available to the language using TruffleLanguage.Env.getOptions() and TruffleInstrument.Env.getOptions().
* Added JavaInterop.isJavaObject(TruffleObject) and JavaInterop.asJavaObject(TruffleObject) to check and convert back to host language object from a TruffleObject.
* Added [TruffleException](http://www.graalvm.org/truffle/javadoc/com/oracle/truffle/api/TruffleException.html) to allow languages to throw standardized error information. 
* [Guest language stack traces](http://www.graalvm.org/truffle/javadoc/com/oracle/truffle/api/TruffleStackTraceElement.html) are now collected automatically for each exception thrown and passed through a CallTarget. 
* Added RootNode.isInternal to indicate if a RootNode is considered internal and should not be shown to the guest language programmer.
* Added TruffleLanguage.lookupSymbol to be implemented by languages to support language agnostic lookups in the top-most scope.
* Added TruffleLanguage.Env.getApplicationArguments() to access application arguments specified by the user.
* Added [@Option](http://www.graalvm.org/truffle/javadoc/com/oracle/truffle/api/Option.html) annotation to allow simple declaration of options in TruffleLanguage or TruffleInstrument subclasses.
* Added [TruffleLanguage.RunWithPolyglotRule](http://www.graalvm.org/truffle/javadoc/com/oracle/truffle/tck/TruffleRunner.RunWithPolyglotRule.html) JUnit rule to allow running unit tests in the context of a polyglot engine.
* Added implementationName property to [TruffleLanguage.Registration](http://www.graalvm.org/truffle/javadoc/com/oracle/truffle/api/TruffleLanguage.Registration#implementationName) to specify a human readable name of the language implementation name.
* Added TruffleLanguage.Env.lookupSymbol(String) to be used by other languages to support language lookups in their top-most scope.
* Added TruffleLanguage.Env.lookupHostSymbol(String) to be used by other languages to support language lookups from the host language.
* Added TruffleLanguage.Env.isHostLookupAllowed() to find out whether host lookup is generally allowed.
* Added Node#notifyInserted(Node) to notify the instrumentation framework about changes in the AST after the first execution.
* Added TruffleLanguage.Env.newContextBuilder() that allows guest languages to create inner language contexts/environments by returning TruffleContext instances.
* Added a concept of breakpoints shared accross sessions, associated with Debugger instance: [Debugger.install](http://www.graalvm.org/truffle/javadoc/com/oracle/truffle/api/debug/Debugger.html#install-com.oracle.truffle.api.debug.Breakpoint-), [Debugger.getBreakpoints](http://www.graalvm.org/truffle/javadoc/com/oracle/truffle/api/debug/Debugger.html#getBreakpoints--) and a possibility to listen on breakpoints changes: [Debugger.PROPERTY_BREAKPOINTS](http://www.graalvm.org/truffle/javadoc/com/oracle/truffle/api/debug/Debugger.html#PROPERTY_BREAKPOINTS), [Debugger.addPropertyChangeListener](http://www.graalvm.org/truffle/javadoc/com/oracle/truffle/api/debug/Debugger.html#addPropertyChangeListener-java.beans.PropertyChangeListener-) and [Debugger.removePropertyChangeListener](http://www.graalvm.org/truffle/javadoc/com/oracle/truffle/api/debug/Debugger.html#removePropertyChangeListener-java.beans.PropertyChangeListener-). [Breakpoint.isModifiable](http://www.graalvm.org/truffle/javadoc/com/oracle/truffle/api/debug/Breakpoint.html#isModifiable--) added to be able to distinguish the shared read-only copy of installed Breakpoints.
* [TruffleInstrument.Env.getLanguages()](http://www.graalvm.org/truffle/javadoc/com/oracle/truffle/api/instrumentation/TruffleInstrument.Env.html#getLanguages--) returns languages by their IDs instead of MIME types when the new polyglot API is used.
* Deprecated [ExactMath.addExact(int, int)](http://www.graalvm.org/truffle/javadoc/com/oracle/truffle/api/ExactMath.html#addExact-int-int-), [ExactMath.addExact(long, long)](http://www.graalvm.org/truffle/javadoc/com/oracle/truffle/api/ExactMath.html#addExact-long-long-), [ExactMath.subtractExact(int, int)](http://www.graalvm.org/truffle/javadoc/com/oracle/truffle/api/ExactMath.html#subtractExact-int-int-), [ExactMath.subtractExact(long, long)](http://www.graalvm.org/truffle/javadoc/com/oracle/truffle/api/ExactMath.html#subtractExact-long-long-), [ExactMath.multiplyExact(int, int)](http://www.graalvm.org/truffle/javadoc/com/oracle/truffle/api/ExactMath.html#multiplyExact-int-int-), [ExactMath.multiplyExact(long, long)](http://www.graalvm.org/truffle/javadoc/com/oracle/truffle/api/ExactMath.html#multiplyExact-long-long-). Users can replace these with java.lang.Math utilities of same method names.

## Version 0.26
18-May-2017

* Language can provide additional services and instruments can [look them up](http://www.graalvm.org/truffle/javadoc/com/oracle/truffle/api/instrumentation/TruffleInstrument.Env.html#lookup).
* Renamed `DebugValue.isWriteable` to [DebugValue.isWritable](http://www.graalvm.org/truffle/javadoc/com/oracle/truffle/api/debug/DebugValue.html#isWritable--) to fix spelling.
* [Breakpoint.setCondition](http://www.graalvm.org/truffle/javadoc/com/oracle/truffle/api/debug/Breakpoint.html#setCondition-java.lang.String-) does not throw the IOException any more.
* Added new message [Message.KEY_INFO](http://www.graalvm.org/truffle/javadoc/com/oracle/truffle/api/interop/Message.html#KEY_INFO), and an argument to [Message.KEYS](http://www.graalvm.org/truffle/javadoc/com/oracle/truffle/api/interop/Message.html#KEYS) specifying whether internal keys should be provided. The appropriate foreign access [ForeignAccess.sendKeyInfo](http://www.graalvm.org/truffle/javadoc/com/oracle/truffle/api/interop/ForeignAccess.html#sendKeyInfo-com.oracle.truffle.api.nodes.Node-com.oracle.truffle.api.interop.TruffleObject-java.lang.Object-), [ForeignAccess.sendKeys](http://www.graalvm.org/truffle/javadoc/com/oracle/truffle/api/interop/ForeignAccess.html#sendKeys-com.oracle.truffle.api.nodes.Node-com.oracle.truffle.api.interop.TruffleObject-boolean-) and a new factory [ForeignAccess.Factory26](http://www.graalvm.org/truffle/javadoc/com/oracle/truffle/api/interop/ForeignAccess.Factory26.html).
* A new [KeyInfo](http://www.graalvm.org/truffle/javadoc/com/oracle/truffle/api/interop/KeyInfo.html) utility class added to help with dealing with bit flags.
* Added new Java interop utility methods: [JavaInterop.getKeyInfo](http://www.graalvm.org/truffle/javadoc/com/oracle/truffle/api/interop/java/JavaInterop.html#getKeyInfo-com.oracle.truffle.api.interop.TruffleObject-java.lang.Object-) and [JavaInterop.getMapView](http://www.graalvm.org/truffle/javadoc/com/oracle/truffle/api/interop/java/JavaInterop.html#getMapView-java.util.Map-boolean-).
* Added [metadata](http://www.graalvm.org/truffle/javadoc/com/oracle/truffle/api/metadata/package-summary.html) package, intended for APIs related to guest language structure and consumed by tools.
* Added [ScopeProvider](http://www.graalvm.org/truffle/javadoc/com/oracle/truffle/api/metadata/ScopeProvider.html) to provide a hierarchy of scopes enclosing the given node. The scopes are expected to contain variables valid at the associated node.
* Added [Scope](http://www.graalvm.org/truffle/javadoc/com/oracle/truffle/api/metadata/Scope.html) for instruments to get a list of scopes enclosing the given node. The scopes contain variables valid at the provided node.
* Added [DebugScope](http://www.graalvm.org/truffle/javadoc/com/oracle/truffle/api/debug/DebugScope.html), [DebugStackFrame.getScope](http://www.graalvm.org/truffle/javadoc/com/oracle/truffle/api/debug/DebugStackFrame.html#getScope--) and [DebugValue.getScope](http://www.graalvm.org/truffle/javadoc/com/oracle/truffle/api/debug/DebugValue.html#getScope--) to allow debuggers to retrieve the scope information and associated variables.
* Deprecated [DebugStackFrame.iterator](http://www.graalvm.org/truffle/javadoc/com/oracle/truffle/api/debug/DebugStackFrame.html) and [DebugStackFrame.getValue](http://www.graalvm.org/truffle/javadoc/com/oracle/truffle/api/debug/DebugStackFrame.html), [DebugStackFrame.getScope](http://www.graalvm.org/truffle/javadoc/com/oracle/truffle/api/debug/DebugStackFrame.html#getScope--) is to be used instead.
* Added [Cached.dimensions()](http://www.graalvm.org/truffle/javadoc/com/oracle/truffle/api/dsl/Cached.html) to specify compilation finalness of cached arrays.
* [SuspendedEvent.prepareStepOut](http://www.graalvm.org/truffle/javadoc/com/oracle/truffle/api/debug/SuspendedEvent.html#prepareStepOut-int-) has a `stepCount` argument for consistency with other prepare methods. The no-argument method is deprecated.
* Multiple calls to `SuspendedEvent.prepare*()` methods accumulate the requests to create a composed action. This allows creation of debugging meta-actions.
* [JavaInterop.toJavaClass](http://www.graalvm.org/truffle/javadoc/com/oracle/truffle/api/interop/java/JavaInterop.html#toJavaClass) can find proper Java class for a wrapped object
* Added environment methods TruffleLanguage.Env.getLanguages(), TruffleLanguage.Env.getInstruments(), TruffleInstrument.Env.getLanguages(), TruffleInstrument.Env.getInstruments() that allows languages or instruments to inspect some basic information about other installed languages or instruments.
* Added lookup methods TruffleLanguage.Env.lookup(LanguageInfo, Class), TruffleLanguage.Env.lookup(InstrumentInfo, Class), TruffleInstrument.Env.lookup(LanguageInfo, Class) and TruffleInstrument.Env.lookup(InstrumentInfo, Class) that allows the exchange of services between instruments and languages.
* Added [EventContext.isLanguageContextInitialized](http://www.graalvm.org/truffle/javadoc/com/oracle/truffle/api/instrumentation/EventContext.html#isLanguageContextInitialized--) to be able to test language context initialization in instruments.
* Added [SuspensionFilter](http://www.graalvm.org/truffle/javadoc/com/oracle/truffle/api/debug/SuspensionFilter.html) class, [DebuggerSession.setSteppingFilter](http://www.graalvm.org/truffle/javadoc/com/oracle/truffle/api/debug/DebuggerSession.html#setSteppingFilter-com.oracle.truffle.api.debug.SuspensionFilter-) and [SuspendedEvent.isLanguageContextInitialized](http://www.graalvm.org/truffle/javadoc/com/oracle/truffle/api/debug/SuspendedEvent.html#isLanguageContextInitialized--) to be able to ignore language context initialization during debugging.

## Version 0.25
3-Apr-2017

* Added [Instrumenter.attachOutConsumer](http://www.graalvm.org/truffle/javadoc/com/oracle/truffle/api/instrumentation/Instrumenter.html#attachOutConsumer-T-) and [Instrumenter.attachErrConsumer](http://www.graalvm.org/truffle/javadoc/com/oracle/truffle/api/instrumentation/Instrumenter.html#attachErrConsumer-T-) to receive output from executions run in the associated PolyglotEngine.
* [JavaInterop.asTruffleObject](http://www.graalvm.org/truffle/javadoc/com/oracle/truffle/api/interop/java/JavaInterop.html#asTruffleObject-java.lang.Object-) lists methods as keys
* Deprecated `TypedObject` interface
* Added [PolyglotRuntime](http://www.graalvm.org/truffle/javadoc/com/oracle/truffle/api/vm/PolyglotRuntime.html) for global configuration and to allow engines share resources. The runtime of a PolyglotEngine can be configured using [PolyglotEngine](http://www.graalvm.org/truffle/javadoc/com/oracle/truffle/api/vm/PolyglotEngine.html)`.newBuilder().runtime(runtime).build()`.
* The `getInstruments()` method has been moved from the [PolyglotEngine](http://www.graalvm.org/truffle/javadoc/com/oracle/truffle/api/vm/PolyglotEngine.html) to [PolyglotRuntime](http://www.graalvm.org/truffle/javadoc/com/oracle/truffle/api/vm/PolyglotRuntime.html).
* [TruffleLanguage](http://www.graalvm.org/truffle/javadoc/com/oracle/truffle/api/TruffleLanguage.html) now requires a public default constructor instead of a singleton field named INSTANCE.
* [TruffleLanguage](http://www.graalvm.org/truffle/javadoc/com/oracle/truffle/api/TruffleLanguage.html) now requires a public no argument constructor instead of a singleton field named INSTANCE.
* The [TruffleLanguage](http://www.graalvm.org/truffle/javadoc/com/oracle/truffle/api/TruffleLanguage.html) instance can now be used to share code and assumptions between engine instances. See the TruffleLanguage javadoc for details.
* Added a new constructor to [RootNode](http://www.graalvm.org/truffle/javadoc/com/oracle/truffle/api/nodes/RootNode.html) with a [TruffleLanguage](http://www.graalvm.org/truffle/javadoc/com/oracle/truffle/api/TruffleLanguage.html) instance as argument. The current constructor was deprecated.  
* Added [RootNode.getLanguage(Class)](http://www.graalvm.org/truffle/javadoc/com/oracle/truffle/api/nodes/RootNode.html) to access the current language implementation instance.
* Added [RootNode.getLanguageInfo](http://www.graalvm.org/truffle/javadoc/com/oracle/truffle/api/nodes/RootNode.html) to access public information about the associated language.
* Added [TruffleLanguage.ContextReference](http://www.graalvm.org/truffle/javadoc/com/oracle/truffle/api/TruffleLanguage.html) class and [TruffleLanguage.getContextReference](http://www.graalvm.org/truffle/javadoc/com/oracle/truffle/api/TruffleLanguage.html).
* Added [Value.getMetaObject](http://www.graalvm.org/truffle/javadoc/com/oracle/truffle/api/vm/TruffleLanguage.html) and [Value.getSouceLocation](http://www.graalvm.org/truffle/javadoc/com/oracle/truffle/api/vm/TruffleLanguage.html)
* Deprecated [RootNode.getExecutionContext](http://www.graalvm.org/truffle/javadoc/com/oracle/truffle/api/nodes/RootNode.html)
* Deprecated [TruffleLanguage.createFindContextNode](http://www.graalvm.org/truffle/javadoc/com/oracle/truffle/api/TruffleLanguage.html) and [TruffleLanguage.findContext](http://www.graalvm.org/truffle/javadoc/com/oracle/truffle/api/TruffleLanguage.html).
* Deprecated [Node.getLanguage](http://www.graalvm.org/truffle/javadoc/com/oracle/truffle/api/nodes/Node.html).
* Deprecated [MessageResolution.language](http://www.graalvm.org/truffle/javadoc/com/oracle/truffle/api/nodes/Node.html) without replacement. (jackpot rule available)
* Deprecated [ExecutionContext](http://www.graalvm.org/truffle/javadoc/com/oracle/truffle/api/ExecutionContext.html), use RootNode#getCompilerOptions().
* Added [TruffleInstrument.Registration.services()](http://www.graalvm.org/truffle/javadoc/com/oracle/truffle/api/instrumentation/TruffleInstrument.Registration#services) to support declarative registration of services
* Deprecated internal class DSLOptions. Will be removed in the next release.
* Deprecated [Shape.getData()](http://www.graalvm.org/truffle/javadoc/com/oracle/truffle/api/object/Shape.html) and [ObjectType.createShapeData(Shape)](http://www.graalvm.org/truffle/javadoc/com/oracle/truffle/api/object/ObjectType.html) without replacement.
* Added [TruffleRunner](http://www.graalvm.org/truffle/javadoc/com/oracle/truffle/tck/TruffleRunner.html) JUnit runner for unit testing Truffle compilation.

## Version 0.24
1-Mar-2017
* Added possibility to activate/deactivate breakpoints via [DebuggerSession.setBreakpointsActive](http://www.graalvm.org/truffle/javadoc/com/oracle/truffle/api/debug/DebuggerSession.html#setBreakpointsActive-boolean-) and get the active state via [DebuggerSession.isBreakpointsActive](http://www.graalvm.org/truffle/javadoc/com/oracle/truffle/api/debug/DebuggerSession.html#isBreakpointsActive--).
* Deprecated the send methods in [ForeignAccess](http://www.graalvm.org/truffle/javadoc/com/oracle/truffle/api/interop/ForeignAccess.html) and added a a new version that does not require a frame parameter. ([Jackpot](https://bitbucket.org/jlahoda/jackpot30/wiki/Home) rule for automatic migration available)
* Made [@NodeChild](http://www.graalvm.org/truffle/javadoc/com/oracle/truffle/api/dsl/NodeChild.html) and [@NodeField](http://www.graalvm.org/truffle/javadoc/com/oracle/truffle/api/dsl/NodeField.html) annotations repeatable
* Added Truffle Native Function Interface.
* Abstract deprecated methods in [NodeClass](http://www.graalvm.org/truffle/javadoc/com/oracle/truffle/api/nodes/NodeClass.html) have default implementation
* Added [RootNode.cloneUninitialized](http://www.graalvm.org/truffle/javadoc/com/oracle/truffle/api/nodes/RootNode.html) that allows an optimizing runtime to efficiently create uninitialized clones of root nodes on demand.

## Version 0.23
1-Feb-2017
* Incompatible: Removed most of deprecated APIs from the [com.oracle.truffle.api.source package](http://www.graalvm.org/truffle/javadoc/com/oracle/truffle/api/source/package-summary.html).
* Enabled the new flat generated code layout for Truffle DSL as default. To use it just recompile your guest language with latest Truffle annotation processor. The new layout uses a bitset to encode the states of specializations instead of using a node chain for efficiency. The number of specializations per operation is now limited to 127 (with no implicit casts used). All changes in the new layout are expected to be compatible with the old layout. The optimization strategy for implicit casts and fallback handlers changed and might produce different peak performance results.
* Deprecated the frame argument for [IndirectCallNode](http://www.graalvm.org/truffle/javadoc/com/oracle/truffle/api/nodes/IndirectCallNode.html) and [DirectCallNode](http://www.graalvm.org/truffle/javadoc/com/oracle/truffle/api/nodes/DirectCallNode.html). The frame argument is no longer required.
* Deprecated [FrameInstance](http://www.graalvm.org/truffle/javadoc/com/oracle/truffle/api/frame/FrameInstance.html).getFrame(FrameAccess, boolean). Usages need to be replaced by FrameInstance.getFrame(FrameAccess). The slowPath parameter was removed without replacement.
* Deprecated FrameAccess.NONE without replacement. 
* [FrameInstance](http://www.graalvm.org/truffle/javadoc/com/oracle/truffle/api/frame/FrameInstance.html).getFrame now throws an AssertionError if a local variable of a frame was written in READ_ONLY frame access mode.

## Version 0.22
13-Jan-2017
* [TruffleLanguage.isVisible](http://www.graalvm.org/truffle/javadoc/com/oracle/truffle/api/TruffleLanguage.html#isVisible-C-java.lang.Object-) allows languages to control printing of values in interactive environments
* [PolyglotEngine](http://www.graalvm.org/truffle/javadoc/com/oracle/truffle/api/vm/PolyglotEngine.html)`.findGlobalSymbols` that returns `Iterable`
* [TruffleLanguage](http://www.graalvm.org/truffle/javadoc/com/oracle/truffle/api/TruffleLanguage.html)`.importSymbols` that returns `Iterable`
* [RootNode.setCallTarget](http://www.graalvm.org/truffle/javadoc/com/oracle/truffle/api/nodes/RootNode.html#setCallTarget-com.oracle.truffle.api.RootCallTarget-) is deprecated
* Generic parsing method [TruffleLanguage](http://www.graalvm.org/truffle/javadoc/com/oracle/truffle/api/TruffleLanguage.html).`parse(`[ParsingRequest](http://www.graalvm.org/truffle/javadoc/com/oracle/truffle/api/TruffleLanguage.ParsingRequest.html) `)` replaces now deprecated multi-argument `parse` method.
* Added [TruffleLanguage.findMetaObject](http://www.graalvm.org/truffle/javadoc/com/oracle/truffle/api/TruffleLanguage.html#findMetaObject-C-java.lang.Object-) and [DebugValue.getMetaObject](http://www.graalvm.org/truffle/javadoc/com/oracle/truffle/api/debug/DebugValue.html#getMetaObject--) to retrieve a meta-object of a value.
* Added [TruffleLanguage.findSourceLocation](http://www.graalvm.org/truffle/javadoc/com/oracle/truffle/api/TruffleLanguage.html#findSourceLocation-C-java.lang.Object-) and [DebugValue.getSourceLocation](http://www.graalvm.org/truffle/javadoc/com/oracle/truffle/api/debug/DebugValue.html#getSourceLocation--) to retrieve a source section where a value is declared.
* Added [TruffleLanguage.Registration.interactive()](http://www.graalvm.org/truffle/javadoc/com/oracle/truffle/api/TruffleLanguage.Registration.html#interactive--) and [PolyglotEngine.Language.isInteractive()](http://www.graalvm.org/truffle/javadoc/com/oracle/truffle/api/vm/PolyglotEngine.Language.html#isInteractive--) to inform about language interactive capability
* Deprecated the @[Specialization](http://www.graalvm.org/truffle/javadoc/com/oracle/truffle/api/dsl/Specialization.html) contains attribute and renamed it to replaces.
* Deprecated @[ShortCircuit](http://www.graalvm.org/truffle/javadoc/com/oracle/truffle/api/dsl/ShortCircuit.html) DSL annotation without replacement. It is recommended to implement short circuit nodes manually without using the DSL.
* Added Truffle DSL [introspection API](http://www.graalvm.org/truffle/javadoc/com/oracle/truffle/api/dsl/Introspection.html) that provides runtime information for specialization activation and cached data.

## Version 0.21
6-Dec-2016
* Added [Source.isInteractive()](http://www.graalvm.org/truffle/javadoc/com/oracle/truffle/api/source/Source.html#isInteractive--) to inform languages of a possibility to use polyglot engine streams during execution.
* Unavailable [SourceSection](http://www.graalvm.org/truffle/javadoc/com/oracle/truffle/api/source/SourceSection.html)s created by different calls to createUnavailableSection() are no longer equals(). This means builtins can share a single Source and call createUnavailableSection() for each builtin to be considered different in instrumentation.

## Version 0.20
23-Nov-2016
* Deprecated [Node.getAtomicLock()](http://www.graalvm.org/truffle/javadoc/com/oracle/truffle/api/nodes/Node.html#getAtomicLock--) and replaced it with Node.getLock() which returns a Lock.
* Switching the source and target levels to 1.8
* Significant improvements in Java/Truffle interop

## Version 0.19
27-Oct-2016
* New helper methods in [JavaInterop](http://www.graalvm.org/truffle/javadoc/com/oracle/truffle/api/interop/java/JavaInterop.html): `isArray`, `isBoxed`, `isNull`, `isPrimitive`, `unbox`, `asTruffleValue`.
* Relaxed the restrictions for calling methods on [SuspendedEvent](http://www.graalvm.org/truffle/javadoc/com/oracle/truffle/api/debug/SuspendedEvent.html) and [DebugStackFrame](http://www.graalvm.org/truffle/javadoc/com/oracle/truffle/api/debug/DebugStackFrame.html) from other threads than the execution thread. Please see the javadoc of the individual methods for details.

## Version 0.18
1-Oct-2016
* Added [Instrumenter](http://www.graalvm.org/truffle/javadoc/com/oracle/truffle/api/instrumentation/Instrumenter.html).querySourceSections(SourceSectionFilter) to get a filtered list of loaded instances.
* Added [SourceSectionFilter](http://www.graalvm.org/truffle/javadoc/com/oracle/truffle/api/instrumentation/SourceSectionFilter.html).ANY, which always matches.
* Added [Message.KEYS](http://www.graalvm.org/truffle/javadoc/com/oracle/truffle/api/interop/Message.html#KEYS) to let languages enumerate properties of its objects
* Deprecated [LineLocation](http://www.graalvm.org/truffle/javadoc/com/oracle/truffle/api/source/LineLocation.html), [SourceSection](http://www.graalvm.org/truffle/javadoc/com/oracle/truffle/api/source/SourceSection.html).getLineLocation(), [Source](http://www.graalvm.org/truffle/javadoc/com/oracle/truffle/api/source/Source.html).createLineLocation(int) without replacement.
* Deprecated [SourceSection](http://www.graalvm.org/truffle/javadoc/com/oracle/truffle/api/source/SourceSection.html).getShortDescription(); users can replace uses with their own formatting code.
* Deprecated [SourceSection](http://www.graalvm.org/truffle/javadoc/com/oracle/truffle/api/source/SourceSection.html).createUnavailable(String, String) and replaced it with.
* Added [Source](http://www.graalvm.org/truffle/javadoc/com/oracle/truffle/api/source/Source.html).createUnavailableSection(), [SourceSection](http://www.graalvm.org/truffle/javadoc/com/oracle/truffle/api/source/SourceSection.html).isAvailable() to find out whether a source section is available.
* [SourceSection](http://www.graalvm.org/truffle/javadoc/com/oracle/truffle/api/source/SourceSection.html).createSourceSection(int,int) now only throws IllegalArgumentExceptions if indices that are out of bounds with the source only when assertions (-ea) are enabled.
* Deprecated [Source](http://www.graalvm.org/truffle/javadoc/com/oracle/truffle/api/source/Source.html).createSection(int, int, int, int) 

## Version 0.17
1-Sep-2016

#### Removals, Deprecations and Breaking Changes

* This release removes many deprecated APIs and is thus slightly incompatible
  * Remove deprecated instrumentation API package `com.oracle.truffle.api.instrument` and all its classes.
  * Remove deprecated API method [TruffleLanguage](http://www.graalvm.org/truffle/javadoc/com/oracle/truffle/api/TruffleLanguage.html)`.isInstrumentable(Node)`, `TruffleLanguage.getVisualizer()`, `TruffleLanguage.createWrapperNode()`, `TruffleLanguage.Env.instrumenter()`, `RootNode.applyInstrumentation()`
  * Remove deprecated API [Debugger](http://www.graalvm.org/truffle/javadoc/com/oracle/truffle/api/debug/Debugger.html)`.setTagBreakpoint`
  * Remove deprecated API [RootNode](http://www.graalvm.org/truffle/javadoc/com/oracle/truffle/api/nodes/RootNode.html)`.applyInstrumentation`
  * Remove deprecated tagging API in [SourceSection](http://www.graalvm.org/truffle/javadoc/com/oracle/truffle/api/source/SourceSection.html) and [Source](http://www.graalvm.org/truffle/javadoc/com/oracle/truffle/api/source/Source.html).

* [PolyglotEngine](http://www.graalvm.org/truffle/javadoc/com/oracle/truffle/api/vm/PolyglotEngine.html)
`eval` method and few similar ones no longer declare `throws IOException`.
The I/O now only occurs when operating with [Source](http://www.graalvm.org/truffle/javadoc/com/oracle/truffle/api/source/Source.html).
The evaluation of already loaded sources doesn't need to perform any I/O operations and
thus it makes little sense to require callers to handle the `IOException`.
This change is binary compatible, yet it is source *incompatible* change.
You may need to [adjust your sources](https://github.com/graalvm/fastr/commit/09ab156925d24bd28837907cc2ad336679afc7a2)
to compile.
* Deprecate support for the "identifier" associated with each [SourceSection](http://www.graalvm.org/truffle/javadoc/com/oracle/truffle/api/source/SourceSection.html)
* Deprecated `PolyglotEngine.Builder.onEvent(EventConsumer)` and class `EventConsumer`, debugger events are now dispatched using the `DebuggerSession`.
* [@Fallback](http://www.graalvm.org/truffle/javadoc/com/oracle/truffle/api/dsl/Fallback.html) does not support type specialized arguments anymore. 

#### Additions

* All debugging APIs are now thread-safe and can be used from other threads.
* Changed the debugging API to a session based model. 
  * Added [Debugger](http://www.graalvm.org/truffle/javadoc/com/oracle/truffle/api/debug/Debugger.html)`.find(TruffleLanguage.Env)` to lookup the debugger when inside a guest language implementation.
  * Added [Debugger](http://www.graalvm.org/truffle/javadoc/com/oracle/truffle/api/debug/Debugger.html)`.startSession(SuspendedCallback)` to start a new debugging session using a SuspendedCallback as replacement for `ExecutionEvent.prepareStepInto()`.
  * Added class [DebuggerSession](http://www.graalvm.org/truffle/javadoc/com/oracle/truffle/api/debug/DebuggerSession.html) which represents a debugger session where breakpoints can be installed and the execution can be suspended and resumed.
  * Added [Breakpoint](http://www.graalvm.org/truffle/javadoc/com/oracle/truffle/api/debug/Breakpoint.html)`.newBuilder` methods to create a new breakpoint using the builder pattern based on Source, URI or SourceSections.
  * Added [Breakpoint](http://www.graalvm.org/truffle/javadoc/com/oracle/truffle/api/debug/Breakpoint.html)`.isResolved()` to find out whether the source location of a breakpoint is loaded by the guest language.
  * Added [Breakpoint](http://www.graalvm.org/truffle/javadoc/com/oracle/truffle/api/debug/Breakpoint.html)`.isDisposed()` to find out whether a breakpoint is disposed.
  * Added [SuspendedEvent](http://www.graalvm.org/truffle/javadoc/com/oracle/truffle/api/debug/SuspendedEvent.html)`.getReturnValue()` to get return values of calls during debugging.
  * Added [SuspendedEvent](http://www.graalvm.org/truffle/javadoc/com/oracle/truffle/api/debug/SuspendedEvent.html)`.getBreakpoints()` to return the breakpoints that hit for a suspended event.
  * Added [SuspendedEvent](http://www.graalvm.org/truffle/javadoc/com/oracle/truffle/api/debug/SuspendedEvent.html)`.getStackFrames()` to return all guest language stack frames.
  * Added [SuspendedEvent](http://www.graalvm.org/truffle/javadoc/com/oracle/truffle/api/debug/SuspendedEvent.html)`.getTopStackFrame()` to return the topmost stack frame.
  * Added [SuspendedEvent](http://www.graalvm.org/truffle/javadoc/com/oracle/truffle/api/debug/SuspendedEvent.html)`.getSourceSection()` to return the current guest language execution location
  * Added [SuspendedEvent](http://www.graalvm.org/truffle/javadoc/com/oracle/truffle/api/debug/SuspendedEvent.html)`.getSourceSections()` to return all guest language execution locations of the current method in the AST.
  * Added class [DebugStackFrame](http://www.graalvm.org/truffle/javadoc/com/oracle/truffle/api/debug/DebugStackFrame.html) which represents a guest language stack frame. Allows to get values from the current stack frame, access stack values and evaluate inline expressions.
  * Added class [DebugValue](http://www.graalvm.org/truffle/javadoc/com/oracle/truffle/api/debug/DebugValue.html) which represents a value on a stack frame or the result of an evaluated expression.
  * Added class [DebuggerTester](http://www.graalvm.org/truffle/javadoc/com/oracle/truffle/api/debug/DebuggerTester.html) which represents a utility for testing guest language debugger support more easily.
  * Deprecated [Breakpoint](http://www.graalvm.org/truffle/javadoc/com/oracle/truffle/api/debug/Breakpoint.html)`.getCondition()` and replaced it with [Breakpoint](http://www.graalvm.org/truffle/javadoc/com/oracle/truffle/api/debug/Breakpoint.html)`.getConditionExpression()` to return a String instead of a Source object.
  * Deprecated [Breakpoint](http://www.graalvm.org/truffle/javadoc/com/oracle/truffle/api/debug/Breakpoint.html)`.setCondition(String)` and replaced it with [Breakpoint](http://www.graalvm.org/truffle/javadoc/com/oracle/truffle/api/debug/Breakpoint.html)`.setConditionExpression(String)` to avoid throwing IOException.
  * Deprecated class `ExecutionEvent` and replaced it with [Debugger](http://www.graalvm.org/truffle/javadoc/com/oracle/truffle/api/debug/Debugger.html)`.startSession(SuspendedCallback)`
  * Deprecated [Debugger](http://www.graalvm.org/truffle/javadoc/com/oracle/truffle/api/debug/Debugger.html) methods setLineBreakpoint, getBreakpoints, pause. Replacements are available in the DebuggerSession class
  * Deprecated [Breakpoint](http://www.graalvm.org/truffle/javadoc/com/oracle/truffle/api/debug/Breakpoint.html)`.getState()` to be replaced with [Breakpoint](http://www.graalvm.org/truffle/javadoc/com/oracle/truffle/api/debug/Breakpoint.html)isResolved(), [Breakpoint](http://www.graalvm.org/truffle/javadoc/com/oracle/truffle/api/debug/Breakpoint.html)isDisposed() and [Breakpoint](http://www.graalvm.org/truffle/javadoc/com/oracle/truffle/api/debug/Breakpoint.html)`.isEnabled()`.
  * Deprecated [SuspendedEvent](http://www.graalvm.org/truffle/javadoc/com/oracle/truffle/api/debug/SuspendedEvent.html)`.getNode()` and [SuspendedEvent](http://www.graalvm.org/truffle/javadoc/com/oracle/truffle/api/debug/SuspendedEvent.html).getFrame() without direct replacement.
  * Deprecated [SuspendedEvent](http://www.graalvm.org/truffle/javadoc/com/oracle/truffle/api/debug/SuspendedEvent.html)`.getRecentWarnings()` and replaced it with [SuspendedEvent](http://www.graalvm.org/truffle/javadoc/com/oracle/truffle/api/debug/SuspendedEvent.html).getBreakpointConditionException(Breakpoint)
  * Deprecated [SuspendedEvent](http://www.graalvm.org/truffle/javadoc/com/oracle/truffle/api/debug/SuspendedEvent.html)`.eval` and replaced it with `DebugStackFrame.eval(String)`
  * Deprecated [SuspendedEvent](http://www.graalvm.org/truffle/javadoc/com/oracle/truffle/api/debug/SuspendedEvent.html)`.getStack()` and replaced it with [SuspendedEvent](http://www.graalvm.org/truffle/javadoc/com/oracle/truffle/api/debug/SuspendedEvent.html).getStackFrames()
  * Deprecated [SuspendedEvent](http://www.graalvm.org/truffle/javadoc/com/oracle/truffle/api/debug/SuspendedEvent.html)`.toString(Object, FrameInstance)` and replaced it with `DebugValue.as(String.class)`.

* [TruffleLanguage.createContext](http://www.graalvm.org/truffle/javadoc/com/oracle/truffle/api/TruffleLanguage.html#createContext-com.oracle.truffle.api.TruffleLanguage.Env-)
supports [post initialization callback](http://www.graalvm.org/truffle/javadoc/com/oracle/truffle/api/TruffleLanguage.html#initializeContext-C-)
* Added [SourceSectionFilter.Builder](http://www.graalvm.org/truffle/javadoc/com/oracle/truffle/api/instrumentation/SourceSectionFilter.Builderhtml).`sourceIs(SourcePredicate)` to filter for source sections with a custom source predicate.
* Added [TruffleInstrument.Env](http://www.graalvm.org/truffle/javadoc/com/oracle/truffle/api/instrumentation/TruffleInstrument.Env.html).`isEngineRoot(RootNode)` to find out where the context of the current evaluation ends when looking up the guest language stack trace with `TruffleRuntime.iterateFrames()`.
* Added [TruffleInstrument.Env](http://www.graalvm.org/truffle/javadoc/com/oracle/truffle/api/instrumentation/TruffleInstrument.Env.html).`toString(Node, Object)` to allow string conversions for objects given a Node to identify the guest language.
* Added [EventContext](http://www.graalvm.org/truffle/javadoc/com/oracle/truffle/api/instrumentation/EventContext.html).`lookupExecutionEventNode(EventBinding)` to lookup other execution event nodes using the binding at a source location.
* Added [Node.getAtomicLock()](http://www.graalvm.org/truffle/javadoc/com/oracle/truffle/api/nodes/Node.html#getAtomicLock--) to allow atomic updates that avoid creating a closure.

## Version 0.16
* [Layout](http://www.graalvm.org/truffle/javadoc/com/oracle/truffle/api/object/dsl/Layout.html)
  now accepts an alternative way to construct an object with the `build` method instead of `create`.
* [TruffleTCK](http://www.graalvm.org/truffle/javadoc/com/oracle/truffle/tck/TruffleTCK.html) tests simple operation on foreign objects. For example, a simple WRITE accesss, a HAS_SIZE access, or an IS_NULL access. It also tests the message resolution of Truffle language objects, which enables using them in other languages.

## Version 0.15
1-Jul-2016
* [Source](http://www.graalvm.org/truffle/javadoc/com/oracle/truffle/api/source/Source.html) shall be
constructed via its `newBuilder` methods. The other ways to construct or modify
source objects are now deprecated.
* [RootNode.getName](http://www.graalvm.org/truffle/javadoc/com/oracle/truffle/api/nodes/RootNode.html#getName--)
to provide name of a method or function it represents.
* Instruments are now [loaded eagerly](https://github.com/graalvm/graal/commit/81018616abb0d4ae68e98b7fcd6fda7c8d0393a2) -
which has been reported as an observable behavioral change.
* The [Instrumenter](http://www.graalvm.org/truffle/javadoc/com/oracle/truffle/api/instrumentation/Instrumenter.html)
now allows one to observe when sources and source sections are being loaded via
[attaching a listener](http://www.graalvm.org/truffle/javadoc/com/oracle/truffle/api/instrumentation/Instrumenter.html#attachLoadSourceListener-com.oracle.truffle.api.instrumentation.SourceSectionFilter-T-boolean-).
* Control the way loops are exploded with a new [LoopExplosionKind](http://www.graalvm.org/truffle/javadoc/com/oracle/truffle/api/nodes/ExplodeLoop.LoopExplosionKind.html)
enum.
* [SuspendedEvent](http://www.graalvm.org/truffle/javadoc/com/oracle/truffle/api/debug/SuspendedEvent.html#toString-java.lang.Object-com.oracle.truffle.api.frame.FrameInstance-)
provides a way to convert any value on stack to its string representation.
* [TruffleTCK](http://www.graalvm.org/truffle/javadoc/com/oracle/truffle/tck/TruffleTCK.html) checks
whether languages properly support being interrupted after a time out
* Language implementations are encouraged to mark their internal sources as
[internal](http://www.graalvm.org/truffle/javadoc/com/oracle/truffle/api/source/Source.html#isInternal--)

## Version 0.14
2-Jun-2016
* [Source](http://www.graalvm.org/truffle/javadoc/com/oracle/truffle/api/source/Source.html) has been
rewritten to be more immutable. Once (part of) content of a source is loaded, it cannot be
changed.
* Methods `fromNamedAppendableText`, `fromNamedText` and `setFileCaching` of
`Source` has been deprecated as useless or not well defined
* New method `Source`.[getURI()](http://www.graalvm.org/truffle/javadoc/com/oracle/truffle/api/source/Source.html#getURI--)
has been introduced and should be used as a persistent identification of `Source` rather than
existing `getName()` & co. methods. Debugger is using the `URI` to
[attach breakpoints](http://www.graalvm.org/truffle/javadoc/com/oracle/truffle/api/debug/Debugger.html#setLineBreakpoint-int-java.net.URI-int-boolean-)
to not yet loaded sources
* Debugger introduces new [halt tag](http://www.graalvm.org/truffle/javadoc/com/oracle/truffle/api/debug/DebuggerTags.AlwaysHalt.html) to
make it easier to simulate concepts like JavaScript's `debugger` statement
* Debugger can be paused via the Debugger.[pause](http://www.graalvm.org/truffle/javadoc/com/oracle/truffle/api/debug/Debugger.html#pause--)
method
* [@CompilationFinal](http://www.graalvm.org/truffle/javadoc/com/oracle/truffle/api/CompilerDirectives.CompilationFinal.html)
annotation can now specify whether the finality applies to array elements as well
* [TruffleTCK](http://www.graalvm.org/truffle/javadoc/com/oracle/truffle/tck/TruffleTCK.html) has been
enhanced to test behavior of languages with respect to foreign array objects


## Version 0.13
22-Apr-2016
* `AcceptMessage` has been deprecated, replaced by
[MessageResolution](http://www.graalvm.org/truffle/javadoc/com/oracle/truffle/api/interop/MessageResolution.html) &
[co](http://www.graalvm.org/truffle/javadoc/com/oracle/truffle/api/interop/Resolve.html). annotations.
Now all message-oriented annotations need to be placed in a single source file.
That simplifies readability as well as improves incremental compilation in certain systems.
* Deprecated `Node.assignSourceSection` removed. This reduces the amount of memory
occupied by [Node](http://www.graalvm.org/truffle/javadoc/com/oracle/truffle/api/nodes/Node.html)
instance.
* `PolyglotEngine.Value.execute` is now as fast as direct `CallTarget.call`.
Using the [PolyglotEngine](http://www.graalvm.org/truffle/javadoc/com/oracle/truffle/api/vm/PolyglotEngine.html)
abstraction now comes with no overhead. Just [JPDA debuggers](http://wiki.apidesign.org/wiki/Truffle#Debugging_from_NetBeans)
need to
[turn debugging on](http://www.graalvm.org/truffle/javadoc/com/oracle/truffle/api/debug/Debugger.html#find-com.oracle.truffle.api.vm.PolyglotEngine-)
explicitly.
* Sharing of efficient code/AST between multiple instances of
[PolyglotEngine](http://www.graalvm.org/truffle/javadoc/com/oracle/truffle/api/vm/PolyglotEngine.html)
is possible. Using more than one `PolyglotEngine` resulted in code de-opt previously.
That isn't the case anymore. Future version of the API will provide explicit control
over the set of engines that share the code.
* Simple language JAR no longer contains test classes. There is a separate simple language tests distribution.

## Version 0.12
* The Instrumentation Framework has been revised and has new APIs that are integrated into the PolyglotEngine.
* Instrumentation support required of language implementations is specified as abstract methods on TruffleLanguage.
* Clients access instrumentation services via an instance of Instrumenter, provided by the Polyglot framework.
* `TruffleRuntime#iterateFrames` now starts at the current frame.

## Version 0.11
28-Jan-2016
* Improved interop API
* PolyglotEngine.Builder.getConfig
* TruffleLanguage.Env.isMimeTypeSupported

## Version 0.10
18-Dec-2015
* Profile API classes moved into its own com.oracle.truffle.api.profiles package

## Version 0.9
21-Oct-2015
* Debugger API

## Version 0.8
17-Jul-2015, [Repository Revision](http://lafo.ssw.uni-linz.ac.at/hg/truffle/shortlog/graal-0.8)
* The Truffle repository no longer contains Graal
* PolyglotEngine is an entry point for creating, building and running multi language Truffle systems
* Implement TruffleLanguage and use @Registration to register your language into the Truffle polyglot system
* Include Truffle TCK (test compatibility kit) into your test cases to verify your language implementation is compliant enough
* Interoperability API polished
* Cleanup of Source related API

## Version 0.7
29-Apr-2015, [Repository Revision](http://hg.openjdk.java.net/graal/graal/shortlog/graal-0.7)
* New, faster partial evaluation (no more TruffleCache).
* If a method is annotated with @ExplodeLoop and contains a loop that can not be exploded, partial evaluation will fail.
* Truffle background compilation is now multi-threaded.
* Experimental merge=true flag for @ExplodeLoop allows building bytecode-based interpreters (see BytecodeInterpreterPartialEvaluationTest).
* Added Node#deepCopy as primary method to copy ASTs.
* Disable inlining across Truffle boundary by default. New option TruffleInlineAcrossTruffleBoundary default false.
* Node.replace(Node) now guards against non-assignable replacement, and Node.isReplacementSafe(Node) checks in advance.
* Instrumentation:  AST "probing" is now safe and implemented by Node.probe(); language implementors need only implement Node.isInstrumentable() and Node.createWrapperNode().
* Instrumentation:  A new framework defines a category of  simple "instrumentation tools" that can be created, configured, and installed, after which they autonomously collect execution data of some kind.
* Instrumentation:  A new example "instrumentation tool" is a language-agnostic collector of code coverage information (CoverageTracker); there are two other examples.
* Removed unsafe compiler directives; use `sun.misc.Unsafe` instead.
* Removed `Node#onAdopt()`.
* Implemented a new generated code layout that reduces the code size.
* Changed all methods enclosed in a @TypeSystem must now be static.
* Changed all methods enclosed in generated type system classes are now static.
* Deprecated the type system constant used in the generated type system classes.
* Changed NodeFactory implementations are no longer generated by default. Use {Node}Gen#create instead of {Node}Factory#create to create new instances of nodes.
* Added @GenerateNodeFactory to generate NodeFactory implementations for this node and its subclasses.
* Deprecated @NodeAssumptions for removal in the next release.
* Deprecated experimental @Implies for removal in the next release.
* Added new package c.o.t.api.dsl.examples to the c.o.t.api.dsl project containing documented and debug-able Truffle-DSL use cases.
* Changed "typed execute methods" are no longer required for use as specialization return type or parameter. It is now sufficient to declare them in the @TypeSystem.
* Added @Cached annotation to express specialization local state.
* Added Specialization#limit to declare a limit expression for the maximum number of specialization instantiations.
* Changed syntax and semantics of Specialization#assumptions and Specialization#guards. They now use a Java like expression syntax.
* Changed guard expressions that do not bind any dynamic parameter are invoked just once per specialization instantiation. They are now asserted to be true on the fast path.
* Renamed @ImportGuards to @ImportStatic.
* Changed declaring a @TypeSystemReference for a node that contains specializations is not mandatory anymore.
* Changed types used in specializations are not restricted on types declared in the type system anymore.
* Changed nodes that declare all execute methods with the same number of evaluated arguments as specialization arguments do not require @NodeChild annotations anymore.
* Changed types used in checks and casts are not mandatory to be declared in the type system.

## Version 0.6
19-Dec-2014, [Repository Revision](http://hg.openjdk.java.net/graal/graal/shortlog/graal-0.6)
* Instrumentation: add Instrumentable API for language implementors, with most details automated (see package `com.oracle.truffle.api.instrument`).
* The BranchProfile constructor is now private. Use BranchProfile#create() instead.
* Renamed @CompilerDirectives.SlowPath to @CompilerDirectives.TruffleBoundary
* Renamed RootNode#isSplittable to RootNode#isCloningAllowed
* Removed RootNode#split. Cloning ASTs for splitting is now an implementation detail of the Truffle runtime implementation.
* Renamed DirectCallNode#isSplittable to DirectCallNode#isCallTargetCloningAllowed
* Renamed DirectCallNode#split to DirectCallNode#cloneCallTarget
* Renamed DirectCallNode#isSplit to DirectCallNode#isCallTargetCloned
* Added PrimitiveValueProfile.
* Added -G:TruffleTimeThreshold=5000 option to defer compilation for call targets
* Added RootNode#getExecutionContext to identify nodes with languages
* Removed `FrameTypeConversion` interface and changed the corresponding `FrameDescriptor` constructor to have a default value parameter instead.
* Removed `CompilerDirectives.unsafeFrameCast` (equivalent to a `(MaterializedFrame)` cast).
* Added `TruffleRuntime#getCapability` API method.
* Added `NodeInterface` and allowed child field to be declared with interfaces that extend it.
* Added `CompilerOptions` and allowed it to be set for `ExecutionContext` and `RootNode`.
* Added experimental object API (see new project `com.oracle.truffle.api.object`).

## Version 0.5
23-Sep-2014, [Repository Revision](http://hg.openjdk.java.net/graal/graal/shortlog/graal-0.5)
* Added `TruffleRuntime#getCallTargets()` to get all call targets that were created and are still referenced.
* Added `NeverValidAssumption` to complement `AlwaysValidAssumption`.
* Fixed a bug in `AssumedValue` that may not invalidate correctly.
* New option, `-G:+/-TruffleCompilationExceptionsAreThrown`, that will throw an `OptimizationFailedException` for compiler errors.

## Version 0.4
19-Aug-2014, [Repository Revision](http://hg.openjdk.java.net/graal/graal/shortlog/graal-0.4)
### Truffle
* Change API for stack walking to a visitor: `TruffleRuntime#iterateFrames` replaces `TruffleRuntime#getStackTrace`
* New flag `-G:+TraceTruffleCompilationCallTree` to print the tree of inlined calls before compilation.
* `truffle.jar`: strip out build-time only dependency into a seperated JAR file (`truffle-dsl-processor.jar`)
* New flag `-G:+TraceTruffleCompilationAST` to print the AST before compilation.
* New experimental `TypedObject` interface added.
* Added `isVisited` method for `BranchProfile`.
* Added new `ConditionProfile`, `BinaryConditionProfile` and `CountingConditionProfile` utility classes to profile if conditions.

## Version 0.3
9-May-2014, [Repository Revision](http://hg.openjdk.java.net/graal/graal/shortlog/graal-0.3)
* The method `CallTarget#call` takes now a variable number of Object arguments.
* Support for collecting stack traces and for accessing the current frame in slow paths (see `TruffleRuntime#getStackTrace`).
* Renamed `CallNode` to `DirectCallNode`.
* Renamed `TruffleRuntime#createCallNode` to `TruffleRuntime#createDirectCallNode`.
* Added `IndirectCallNode` for calls with a changing `CallTarget`.
* Added `TruffleRuntime#createIndirectCallNode` to create an `IndirectCallNode`.
* `DirectCallNode#inline` was renamed to `DirectCallNode#forceInlining()`.
* Removed deprecated `Node#adoptChild`.

## Version 0.2
25-Mar-2014, [Repository Revision](http://hg.openjdk.java.net/graal/graal/shortlog/graal-0.2)
* New API `TruffleRuntime#createCallNode` to create call nodes and to give the runtime system control over its implementation.
* New API `RootNode#getCachedCallNodes` to get a weak set of `CallNode`s that have registered to call the `RootNode`.
* New API to split the AST of a call-site context sensitively. `CallNode#split`, `CallNode#isSplittable`, `CallNode#getSplitCallTarget`, `CallNode#getCurrentCallTarget`, `RootNode#isSplittable`, `RootNode#split`.
* New API to inline a call-site into the call-graph. `CallNode#isInlinable`, `CallNode#inline`, `CallNode#isInlined`.
* New API for the runtime environment to register `CallTarget`s as caller to the `RootNode`. `CallNode#registerCallTarget`.
* Improved API for counting nodes in Truffle ASTs. `NodeUtil#countNodes` can be used with a `NodeFilter`.
* New API to declare the cost of a Node for use in runtime environment specific heuristics. See `NodeCost`, `Node#getCost` and `NodeInfo#cost`.
* Changed `Node#replace` reason parameter type to `CharSequence` (to enable lazy string building)
* New `Node#insert` method for inserting new nodes into the tree (formerly `adoptChild`)
* New `Node#adoptChildren` helper method that adopts all (direct and indirect) children of a node
* New API `Node#atomic` for atomic tree operations
* Made `Node#replace` thread-safe


## Version 0.1
5-Feb-2014, [Repository Revision](http://hg.openjdk.java.net/graal/graal/shortlog/graal-0.1)
* Initial version of a multi-language framework on top of Graal.<|MERGE_RESOLUTION|>--- conflicted
+++ resolved
@@ -1,8 +1,6 @@
 # Truffle Changelog
 
 This changelog summarizes major changes between Truffle versions relevant to languages implementors building upon the Truffle framework. The main focus is on APIs exported by Truffle.
-
-<<<<<<< HEAD
 
 ## Version 1.0.0 RC6
 * Added support for byte based sources:
@@ -20,10 +18,7 @@
 * Added `Source.findLanguage` and `Source.findMimeType` to resolve languages and MIME types.
 * The method `Source.getMimeType()` might now return `null`. Source builders now support `null` values for `mimeType(String)`.
 * A `null` source name will no longer lead to an error but will be translated to `Unnamed`. 
-=======
-## Version 1.0.0 RC6
 * Added `TruffleFile.normalize` to allow explicit normalization of `TruffleFile` paths. `TruffleFile` is no longer normalized by default.
->>>>>>> 12ddb84d
 
 ## Version 1.0.0 RC5
 
