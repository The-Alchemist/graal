#
# commands.py - the GraalVM specific commands
#
# ----------------------------------------------------------------------------------------------------
#
# Copyright (c) 2017, Oracle and/or its affiliates. All rights reserved.
# DO NOT ALTER OR REMOVE COPYRIGHT NOTICES OR THIS FILE HEADER.
#
# This code is free software; you can redistribute it and/or modify it
# under the terms of the GNU General Public License version 2 only, as
# published by the Free Software Foundation.
#
# This code is distributed in the hope that it will be useful, but WITHOUT
# ANY WARRANTY; without even the implied warranty of MERCHANTABILITY or
# FITNESS FOR A PARTICULAR PURPOSE.  See the GNU General Public License
# version 2 for more details (a copy is included in the LICENSE file that
# accompanied this code).
#
# You should have received a copy of the GNU General Public License version
# 2 along with this work; if not, write to the Free Software Foundation,
# Inc., 51 Franklin St, Fifth Floor, Boston, MA 02110-1301 USA.
#
# Please contact Oracle, 500 Oracle Parkway, Redwood Shores, CA 94065 USA
# or visit www.oracle.com if you need additional information or have any
# questions.
#
# ----------------------------------------------------------------------------------------------------

<<<<<<< HEAD
import os
import shutil
from abc import ABCMeta

import mx
import mx_subst
=======
import mx
>>>>>>> 9f6563c6

_suite = mx.suite('sdk')


def javadoc(args):
    """build the Javadoc for all API packages"""
    mx.javadoc(['--unified', '--exclude-packages', 'org.graalvm.polyglot.tck'] + args)


class AbstractNativeImageConfig(object):
    __metaclass__ = ABCMeta

    def __init__(self, destination, jar_distributions, build_args, links=None):
        """
        :type destination: str
        :type jar_distributions: list[str]
        :type build_args: list[str]
        :type links: list[str]
        """
        self.destination = mx_subst.path_substitutions.substitute(destination)
        self.jar_distributions = jar_distributions
        self.build_args = build_args
        self.links = [mx_subst.path_substitutions.substitute(link) for link in links] if links else []

        assert isinstance(self.jar_distributions, list)
        assert isinstance(self.build_args, list)


class LauncherConfig(AbstractNativeImageConfig):
    def __init__(self, destination, jar_distributions, main_class, build_args, links=None, is_main_launcher=True):
        """
        :type main_class: str
        """
        super(LauncherConfig, self).__init__(destination, jar_distributions, build_args, links=links)
        self.main_class = main_class
        self.is_main_launcher = is_main_launcher


class LanguageLauncherConfig(LauncherConfig):
    pass


class LibraryConfig(AbstractNativeImageConfig):
    pass


class GraalVmComponent(object):
    def __init__(self, suite, name, short_name, license_files, third_party_license_files,
                 jar_distributions=None, support_distributions=None,
                 dir_name=None, launcher_configs=None, provided_executables=None,
                 polyglot_lib_build_args=None, polyglot_lib_jar_dependencies=None, polyglot_lib_build_dependencies=None,
                 has_polyglot_lib_entrypoints=False,
                 boot_jars=None, priority=None):
        """
        :param suite mx.Suite: the suite this component belongs to
        :type name: str
        :param str short_name: a short, unique name for this component
        :param str | None dir_name: the directory name in which this component lives. If `None`, the `short_name` is used.
        :type license_files: list[str]
        :type third_party_license_files: list[str]
        :type provided_executables: list[str]
        :type polyglot_lib_build_args: list[str]
        :type polyglot_lib_jar_dependencies: list[str]
        :type polyglot_lib_build_dependencies: list[str]
        :type has_polyglot_lib_entrypoints: bool
        :type boot_jars: list[str]
        :type launcher_configs: list[LauncherConfig]
        :type jar_distributions: list[str]
        :type support_distributions: list[str]
        :type priority: int
        """
        self.suite = suite
        self.name = name
        self.short_name = short_name
        self.dir_name = dir_name or short_name
        self.license_files = license_files
        self.third_party_license_files = third_party_license_files
        self.provided_executables = provided_executables or []
        self.polyglot_lib_build_args = polyglot_lib_build_args or []
        self.polyglot_lib_jar_dependencies = polyglot_lib_jar_dependencies or []
        self.polyglot_lib_build_dependencies = polyglot_lib_build_dependencies or []
        self.has_polyglot_lib_entrypoints = has_polyglot_lib_entrypoints
        self.boot_jars = boot_jars or []
        self.jar_distributions = jar_distributions or []
        self.support_distributions = support_distributions or []
        self.priority = priority or 0
        """ priority with a higher value means higher priority """
        self.launcher_configs = launcher_configs or []

        assert isinstance(self.jar_distributions, list)
        assert isinstance(self.support_distributions, list)
        assert isinstance(self.license_files, list)
        assert isinstance(self.third_party_license_files, list)
        assert isinstance(self.provided_executables, list)
        assert isinstance(self.polyglot_lib_build_args, list)
        assert isinstance(self.polyglot_lib_jar_dependencies, list)
        assert isinstance(self.polyglot_lib_build_dependencies, list)
        assert isinstance(self.boot_jars, list)
        assert isinstance(self.launcher_configs, list)

    def __str__(self):
        return "{} ({})".format(self.name, self.dir_name)


class GraalVmTruffleComponent(GraalVmComponent):
    def __init__(self, suite, name, short_name, license_files, third_party_license_files, truffle_jars,
                 support_distributions=None, dir_name=None, launcher_configs=None, provided_executables=None,
                 polyglot_lib_build_args=None, polyglot_lib_jar_dependencies=None, polyglot_lib_build_dependencies=None,
                 has_polyglot_lib_entrypoints=False, boot_jars=None, include_in_polyglot=True, priority=None):
        """
        :param truffle_jars list[str]: JAR distributions that should be on the classpath for the language implementation.
        :param bool include_in_polyglot: whether this component is included in `--language:all` or `--tool:all` and should be part of polyglot images.
        """
        super(GraalVmTruffleComponent, self).__init__(suite, name, short_name, license_files,
                                                      third_party_license_files, truffle_jars, support_distributions, dir_name, launcher_configs, provided_executables,
                                                      polyglot_lib_build_args, polyglot_lib_jar_dependencies, polyglot_lib_build_dependencies,
                                                      has_polyglot_lib_entrypoints, boot_jars,
                                                      priority)
        self.include_in_polyglot = include_in_polyglot

        assert isinstance(self.include_in_polyglot, bool)


class GraalVmLanguage(GraalVmTruffleComponent):
    pass


class GraalVmTool(GraalVmTruffleComponent):
    def __init__(self, suite, name, short_name, license_files, third_party_license_files, truffle_jars,
                 support_distributions=None, dir_name=None, launcher_configs=None, provided_executables=None,
                 polyglot_lib_build_args=None, polyglot_lib_jar_dependencies=None, polyglot_lib_build_dependencies=None,
                 has_polyglot_lib_entrypoints=False, boot_jars=None, include_in_polyglot=True,
                 include_by_default=False, priority=None):
        super(GraalVmTool, self).__init__(suite, name, short_name, license_files, third_party_license_files,
                                          truffle_jars,
                                          support_distributions, dir_name,
                                          launcher_configs, provided_executables,
                                          polyglot_lib_build_args,
                                          polyglot_lib_jar_dependencies,
                                          polyglot_lib_build_dependencies,
                                          has_polyglot_lib_entrypoints,
                                          boot_jars,
                                          include_in_polyglot,
                                          priority)
        self.include_by_default = include_by_default


class GraalVmJdkComponent(GraalVmComponent):
    pass


class GraalVmJreComponent(GraalVmComponent):
    pass


class GraalVmJvmciComponent(GraalVmJreComponent):
    def __init__(self, suite, name, short_name, license_files, third_party_license_files, jvmci_jars, jar_distributions=None, support_distributions=None,
                 graal_compiler=None, dir_name=None, launcher_configs=None, provided_executables=None, polyglot_lib_build_args=None, polyglot_lib_jar_dependencies=None,
                 polyglot_lib_build_dependencies=None, has_polyglot_lib_entrypoints=False, boot_jars=None, priority=None):
        """
        :type jvmci_jars: list[str]
        :type graal_compiler: str
        """
        super(GraalVmJvmciComponent, self).__init__(suite, name, short_name, license_files,
                                                    third_party_license_files, jar_distributions, support_distributions, dir_name, launcher_configs, provided_executables,
                                                    polyglot_lib_build_args,
                                                    polyglot_lib_jar_dependencies,
                                                    polyglot_lib_build_dependencies,
                                                    has_polyglot_lib_entrypoints,
                                                    boot_jars,
                                                    priority)

        self.graal_compiler = graal_compiler
        self.jvmci_jars = jvmci_jars or []

        assert isinstance(self.jvmci_jars, list)


_graalvm_components = dict()


def register_graalvm_component(component):
    """
    :type component: GraalVmComponent
    :type suite: mx.Suite
    """
    def _log_ignored_component(kept, ignored):
        """
        :type kept: GraalVmComponent
        :type ignored: GraalVmComponent
        """
        mx.logv('Suites \'{}\' and \'{}\' are registering a component with the same short name (\'{}\'), with priority \'{}\' and \'{}\' respectively.'.format(kept.suite.name, ignored.suite.name, kept.short_name, kept.priority, ignored.priority))
        mx.logv('Ignoring the one from suite \'{}\'.'.format(ignored.suite.name))

    _prev = _graalvm_components.get(component.short_name, None)
    if _prev:
        if _prev.priority == component.priority:
            mx.abort('Suites \'{}\' and \'{}\' are registering a component with the same short name (\'{}\') and priority (\'{}\')'.format(_prev.suite.name, component.suite.name, _prev.short_name, _prev.priority))
        elif _prev.priority < component.priority:
            _graalvm_components[component.short_name] = component
            _log_ignored_component(component, _prev)
        else:
            _log_ignored_component(_prev, component)
    else:
        _graalvm_components[component.short_name] = component


def graalvm_components(opt_limit_to_suite=False):
    """
    :rtype: list[GraalVmComponent]
    """
    if opt_limit_to_suite and mx.get_opts().specific_suites:
        return [c for c in _graalvm_components.values() if c.suite.name in mx.get_opts().specific_suites]
    else:
        return _graalvm_components.values()


mx.update_commands(_suite, {
    'javadoc': [javadoc, '[SL args|@VM options]'],
})<|MERGE_RESOLUTION|>--- conflicted
+++ resolved
@@ -26,16 +26,10 @@
 #
 # ----------------------------------------------------------------------------------------------------
 
-<<<<<<< HEAD
-import os
-import shutil
 from abc import ABCMeta
 
 import mx
 import mx_subst
-=======
-import mx
->>>>>>> 9f6563c6
 
 _suite = mx.suite('sdk')
 
